--- conflicted
+++ resolved
@@ -18,13 +18,8 @@
 
 # Test which runs check with all supported host tooling.  Needs qemu or rosetta to run.
 # Only used to validate tooling is working across host toolsets.
-<<<<<<< HEAD
 all-hosts-check:    
     BUILD --platform=linux/amd64 --platform=linux/arm64 +hosted-check
-=======
-check-all-hosts:
-    BUILD --platform=linux/amd64 --platform=linux/arm64 +check-hosted
->>>>>>> f3f8ddce
 
 hosted-build:
     ARG TARGETPLATFORM
@@ -41,13 +36,8 @@
 
 # Test which runs check with all supported host tooling.  Needs qemu or rosetta to run.
 # Only used to validate tooling is working across host toolsets.
-<<<<<<< HEAD
 all-hosts-build:    
     BUILD --platform=linux/amd64 --platform=linux/arm64 +hosted-build
-=======
-build-all-hosts:
-    BUILD --platform=linux/amd64 --platform=linux/arm64 +build-hosted
->>>>>>> f3f8ddce
 
 ## -----------------------------------------------------------------------------
 ##
