VERSION 0.7

#cspell: words rustfmt

# Set up our target toolchains, and copy our files.
builder:
<<<<<<< HEAD
    DO github.com/input-output-hk/catalyst-ci/earthly/rust:master+SETUP
=======
    DO github.com/input-output-hk/catalyst-ci/earthly/rust:v2.10.1+SETUP
>>>>>>> 5b4d4b6b
    COPY --dir .cargo .config crates bin .
    COPY Cargo.toml .
    COPY clippy.toml deny.toml rustfmt.toml .

    RUN mkdir /wasm
    COPY --dir ../wasm+wasi-src/wasi /wasm/wasi
    # Compiled WASM component for benchmarks
    COPY ../wasm/c+build/component.wasm /wasm/c/bench_component.wasm

# Expands `wasmtime::bindgen!` macro into the `bindings.rs` file
bindings-expand:
    FROM +builder

    RUN cargo expand -p hermes --lib runtime_extensions::bindings > bindings.rs
    SAVE ARTIFACT bindings.rs AS LOCAL bindings.rs

## -----------------------------------------------------------------------------
##
## Standard CI targets.
##
## These targets are discovered and executed automatically by CI.

# Run check using the most efficient host tooling
# CI Automated Entry point.
check:
    FROM +builder

    RUN /scripts/std_checks.py

# Test which runs check with all supported host tooling.  Needs qemu or rosetta to run.
# Only used to validate tooling is working across host toolsets.
all-hosts-check:
    BUILD --platform=linux/amd64 --platform=linux/arm64 +check

# Run build using the most efficient host tooling
# CI Automated Entry point.
build:
    FROM +builder

    # build wasm artifacts for testing
    COPY (../wasm/c+build/component.wasm --c_files="integration-test.c") ../wasm/test-components/

    RUN /scripts/std_build.py   --bench_flags="--features bench" \
                                --libs="cardano-chain-follower" \
                                --bins="hermes/hermes"

    SAVE ARTIFACT target/$TARGETARCH/doc doc
    SAVE ARTIFACT target/$TARGETARCH/release/hermes hermes
    SAVE ARTIFACT target/criterion 

# Test which runs check with all supported host tooling.  Needs qemu or rosetta to run.
# Only used to validate tooling is working across host toolsets.
all-hosts-build:
    BUILD --platform=linux/amd64 --platform=linux/arm64 +build

## -----------------------------------------------------------------------------

# This step simulates the full CI run for local purposes only.
local-ci-run:
    BUILD +check
    BUILD +build
    #BUILD +package
    #BUILD +integrate
    #BUILD +publish

# json-schemas - Artifact so we can use the Hermes json schemas in other parts of the build.
json-schemas:
    FROM scratch

    WORKDIR /
    COPY --dir schemas .

    SAVE ARTIFACT schemas schemas<|MERGE_RESOLUTION|>--- conflicted
+++ resolved
@@ -4,11 +4,7 @@
 
 # Set up our target toolchains, and copy our files.
 builder:
-<<<<<<< HEAD
-    DO github.com/input-output-hk/catalyst-ci/earthly/rust:master+SETUP
-=======
     DO github.com/input-output-hk/catalyst-ci/earthly/rust:v2.10.1+SETUP
->>>>>>> 5b4d4b6b
     COPY --dir .cargo .config crates bin .
     COPY Cargo.toml .
     COPY clippy.toml deny.toml rustfmt.toml .
