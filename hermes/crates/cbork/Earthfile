--- conflicted
+++ resolved
@@ -2,11 +2,7 @@
 
 # Set up our target toolchains, and copy our files.
 builder:
-<<<<<<< HEAD
-    DO github.com/input-output-hk/catalyst-ci/earthly/rust:master+SETUP
-=======
     DO github.com/input-output-hk/catalyst-ci/earthly/rust:v2.10.0+SETUP
->>>>>>> 5b4d4b6b
 
     COPY --dir .cargo .config cddl-parser abnf-parser .
     COPY Cargo.toml clippy.toml deny.toml rustfmt.toml .
