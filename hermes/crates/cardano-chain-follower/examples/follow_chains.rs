//! This example shows how to use the chain follower to follow all chains, until they have
//! all reached tip. It will report on how many blocks for each chain exist between eras,
//! and also how long each chain took to reach its tip.

// Allowing since this is example code.
//#![allow(clippy::unwrap_used)]

#[cfg(feature = "mimalloc")]
use mimalloc::MiMalloc;

/// Use Mimalloc for the global allocator.
#[cfg(feature = "mimalloc")]
#[global_allocator]
static GLOBAL: MiMalloc = MiMalloc;

use std::{error::Error, time::Duration};

use cardano_chain_follower::{
    ChainFollower, ChainSyncConfig, ChainUpdate, Kind, Metadata, Network, Statistics, ORIGIN_POINT,
    TIP_POINT,
};
use clap::{arg, ArgAction, ArgMatches, Command};
use tokio::time::Instant;
use tracing::{error, info, level_filters::LevelFilter};
use tracing_subscriber::EnvFilter;

/// Process our CLI Arguments
fn process_argument() -> (Vec<Network>, ArgMatches) {
    let matches = Command::new("follow_chains")
        .args(&[
            arg!(--preprod "Follow Preprod network").action(ArgAction::SetTrue),
            arg!(--preview "Follow Preview network").action(ArgAction::SetTrue),
            arg!(--mainnet "Follow Mainnet network").action(ArgAction::SetTrue),
            arg!(--all "Follow All networks").action(ArgAction::SetTrue),
            arg!(--"stop-at-tip" "Stop when the tip of the blockchain is reached.")
                .action(ArgAction::SetTrue),
            arg!(--"all-live-blocks" "Show all live blocks.").action(ArgAction::SetTrue),
            arg!(--"all-tip-blocks" "Show all blocks read from the Peer as TIP.")
                .action(ArgAction::SetTrue),
            arg!(--"halt-on-error" "Stop the process when an error occurs without retrying.")
                .action(ArgAction::SetTrue),
            arg!(--"bad-cip36" "Dump Bad Cip36 registrations detected.")
                .action(ArgAction::SetTrue),
            arg!(--"largest-metadata" "Dump The largest transaction metadata we find (as we find it).")
                .action(ArgAction::SetTrue),
<<<<<<< HEAD
            arg!(--"mithril-sync-workers" <WORKERS> "The number of workers to use when downloading the blockchain snapshot.")
                .value_parser(clap::value_parser!(u16).range(1..))
                .action(ArgAction::Set),
            arg!(--"mithril-sync-chunk-size" <MB> "The size in MB of each chunk downloaded by a worker.")
                .value_parser(clap::value_parser!(u16).range(1..))
                .action(ArgAction::Set),
            arg!(--"mithril-sync-queue-ahead" <NUM> "The number of chunks pre-queued per worker.")
                .value_parser(clap::value_parser!(u16).range(1..))
                .action(ArgAction::Set),
            arg!(--"mithril-sync-connect-timeout" <SECS> "The HTTP Connection Timeout for mithril downloads, in seconds.")
                .value_parser(clap::value_parser!(u64).range(1..))
                .action(ArgAction::Set),
            arg!(--"mithril-sync-data-read-timeout" <SECS> "The HTTP Data Read Timeout for mithril downloads, in seconds.")
                .value_parser(clap::value_parser!(u64).range(1..))
                .action(ArgAction::Set),
=======
>>>>>>> 0036867f
        ])
        .get_matches();

    let mut networks = vec![];
    if matches.get_flag("preprod") || matches.get_flag("all") {
        networks.push(Network::Preprod);
    }
    if matches.get_flag("preview") || matches.get_flag("all") {
        networks.push(Network::Preview);
    }
    if matches.get_flag("mainnet") || matches.get_flag("all") {
        networks.push(Network::Mainnet);
    }

    (networks, matches)
}

/// Start syncing a particular network
<<<<<<< HEAD
async fn start_sync_for(network: &Network, matches: ArgMatches) -> Result<(), Box<dyn Error>> {
    let mut cfg = ChainSyncConfig::default_for(*network);
=======
async fn start_sync_for(network: &Network) -> Result<(), Box<dyn Error>> {
    let cfg = ChainSyncConfig::default_for(*network);
>>>>>>> 0036867f

    let mut mithril_dl_connect_timeout = "Not Set".to_string();
    let mut mithril_dl_data_timeout = "Not Set".to_string();

    let mut dl_config = cfg.mithril_cfg.dl_config.clone().unwrap_or_default();

    if let Some(workers) = matches.get_one::<u16>("mithril-sync-workers") {
        dl_config = dl_config.with_workers(*workers as usize);
    }
    let mithril_dl_workers = format!("{}", dl_config.workers);

    if let Some(chunk_size) = matches.get_one::<u16>("mithril-sync-chunk-size") {
        dl_config = dl_config.with_chunk_size(*chunk_size as usize * 1024 * 1024);
    }
    let mithril_dl_chunk_size = format!("{} MBytes", dl_config.chunk_size / (1024 * 1024));

    if let Some(queue_ahead) = matches.get_one::<u16>("mithril-sync-queue-ahead") {
        dl_config = dl_config.with_queue_ahead(*queue_ahead as usize);
    }
    let mithril_dl_queue_ahead = format!("{}", dl_config.queue_ahead);

    if let Some(connect_timeout) = matches.get_one::<u64>("mithril-sync-connect-timeout") {
        dl_config = dl_config.with_connection_timeout(Duration::from_secs(*connect_timeout));
    }
    if let Some(connect_timeout) = dl_config.connection_timeout {
        mithril_dl_connect_timeout = format!("{}", humantime::format_duration(connect_timeout));
    }

    if let Some(data_timeout) = matches.get_one::<u64>("mithril-sync-data-timeout") {
        dl_config = dl_config.with_connection_timeout(Duration::from_secs(*data_timeout));
    }
    if let Some(data_timeout) = dl_config.data_read_timeout {
        mithril_dl_data_timeout = format!("{}", humantime::format_duration(data_timeout));
    }

    cfg.mithril_cfg = cfg.mithril_cfg.with_dl_config(dl_config);

    info!(
        chain = cfg.chain.to_string(),
        mithril_sync_dl_workers = mithril_dl_workers,
        mithril_sync_dl_chunk_size = mithril_dl_chunk_size,
        mithril_sync_dl_queue_ahead = mithril_dl_queue_ahead,
        mithril_sync_dl_connect_timeout = mithril_dl_connect_timeout,
        mithril_sync_dl_data_read_timeout = mithril_dl_data_timeout,
        "Starting Sync"
    );

    if let Err(error) = cfg.run().await {
        error!("Failed to start sync task for {} : {}", network, error);
        Err(error)?;
    }

    Ok(())
}

/// The interval between showing a block, even if nothing else changed.
const RUNNING_UPDATE_INTERVAL: u64 = 100_000;

/// Try and follow a chain continuously, from Genesis until Tip.
#[allow(clippy::too_many_lines)]
async fn follow_for(network: Network, matches: ArgMatches) {
    info!(chain = network.to_string(), "Following");
    let mut follower = ChainFollower::new(network, ORIGIN_POINT, TIP_POINT).await;

    let all_tip_blocks = matches.get_flag("all-tip-blocks");
    let all_live_blocks = matches.get_flag("all-live-blocks");
    let stop_at_tip = matches.get_flag("stop-at-tip");
    let halt_on_error = matches.get_flag("halt-on-error");
    let bad_cip36 = matches.get_flag("bad-cip36");
    let largest_metadata = matches.get_flag("largest-metadata");

    let mut current_era = String::new();
    let mut last_update: Option<ChainUpdate> = None;
    let mut last_update_shown = false;
    let mut prev_hash: Option<pallas_crypto::hash::Hash<32>> = None;
    let mut last_immutable: bool = false;
    let mut reached_tip = false; // After we reach TIP we show all block we process.
    let mut updates: u64 = 0;
    let mut last_fork = 0;
    let mut follow_all = false;

    let mut last_metrics_time = Instant::now();

    let mut biggest_aux_data: usize = 0;

    while let Some(chain_update) = follower.next().await {
        updates += 1;

        if chain_update.tip {
            reached_tip = true;
        }

        let block = chain_update.block_data().decode();
        let this_era = block.era().to_string();

        // When we transition between important points, show the last block as well.
        if ((current_era != this_era)
            || (chain_update.immutable() != last_immutable)
            || (last_fork != chain_update.data.fork()))
            && !last_update_shown
        {
            if let Some(last_update) = last_update.clone() {
                info!(
                    chain = network.to_string(),
                    "Chain Update {}:{}",
                    updates - 1,
                    last_update
                );
            }
        }

        // If these become true, we will show all blocks from the follower.
        follow_all = follow_all
            || (!chain_update.immutable() && all_live_blocks)
            || ((chain_update.data.fork() > 1) && all_tip_blocks);

        // Don't know if this update will show or not, so say it didn't.
        last_update_shown = false;

        if (current_era != this_era)
            || (chain_update.immutable() != last_immutable)
            || reached_tip
            || follow_all
            || (updates % RUNNING_UPDATE_INTERVAL == 0)
            || (last_fork != chain_update.data.fork())
        {
            current_era = this_era;
            last_immutable = chain_update.immutable();
            last_fork = chain_update.data.fork();
            info!(
                chain = network.to_string(),
                "Chain Update {updates}:{}", chain_update
            );
            // We already showed the last update, no need to show it again.
            last_update_shown = true;
        }

        let this_prev_hash = block.header().previous_hash();

        // We have no state, so can only check consistency with block updates.
        // But thats OK, the chain follower itself is also checking chain consistency.
        // This is just an example.
        if chain_update.kind == Kind::Block && last_update.is_some() && prev_hash != this_prev_hash
        {
            let display_last_update = if let Some(last_update) = last_update.clone() {
                format!("{last_update}")
            } else {
                "This Can't Happen".to_string()
            };
            error!(
                chain = network.to_string(),
                "Chain is broken: {chain_update} Does not follow: {display_last_update}",
            );
            break;
        }

        // Inspect the transactions in the block.
        let mut dump_raw_aux_data = false;
        for (tx_idx, _tx) in block.txs().iter().enumerate() {
            if let Some(decoded_metadata) = chain_update
                .data
                .txn_metadata(tx_idx, Metadata::cip36::LABEL)
            {
                let raw_size = match chain_update
                    .data
                    .txn_raw_metadata(tx_idx, Metadata::cip36::LABEL)
                {
                    Some(raw) => raw.len(),
                    None => 0,
                };

                if largest_metadata && raw_size > biggest_aux_data {
                    biggest_aux_data = raw_size;
                    dump_raw_aux_data = true;
                }

                if bad_cip36 {
                    #[allow(irrefutable_let_patterns)] // Won't always be irrefutable.
                    if let Metadata::DecodedMetadataValues::Cip36(cip36) = &decoded_metadata.value {
                        if !cip36.signed {
                            dump_raw_aux_data = true;
                        }
                        if !decoded_metadata.report.is_empty() {
                            info!(
                                chain = network.to_string(),
                                "Cip36 {tx_idx}:{:?} - {raw_size}", decoded_metadata
                            );
                            dump_raw_aux_data = true;
                        }
                    }
                }
            }
        }

        if dump_raw_aux_data {
            if let Some(x) = block.as_alonzo() {
                info!(
                    chain = network.to_string(),
                    "Raw Aux Data: {:02x?}", x.auxiliary_data_set
                );
            } else if let Some(x) = block.as_babbage() {
                info!(
                    chain = network.to_string(),
                    "Raw Aux Data: {:02x?}", x.auxiliary_data_set
                );
            } else if let Some(x) = block.as_conway() {
                info!(
                    chain = network.to_string(),
                    "Raw Aux Data: {:02x?}", x.auxiliary_data_set
                );
            }
        }

        prev_hash = Some(block.hash());
        last_update = Some(chain_update);

        if reached_tip && stop_at_tip {
            break;
        }

        let check_time = Instant::now();
        if check_time.duration_since(last_metrics_time).as_secs() >= 60 {
            last_metrics_time = check_time;

            let stats = Statistics::new(network);

            info!("Json Metrics:  {}", stats.as_json(true));

            if halt_on_error
                && (stats.mithril.download_or_validation_failed > 0
                    || stats.mithril.failed_to_get_tip > 0
                    || stats.mithril.tip_did_not_advance > 0
                    || stats.mithril.tip_failed_to_send_to_updater > 0
                    || stats.mithril.failed_to_activate_new_snapshot > 0)
            {
                break;
            }
        }
    }

    if !last_update_shown {
        if let Some(last_update) = last_update.clone() {
            info!(chain = network.to_string(), "Last Update: {}", last_update);
        }
    }

    let stats = Statistics::new(network);
    info!("Json Metrics:  {}", stats.as_json(true));

    info!(chain = network.to_string(), "Following Completed.");
}

#[tokio::main]
async fn main() -> Result<(), Box<dyn Error>> {
    tracing_subscriber::fmt()
        .with_file(true)
        .with_line_number(true)
        .with_thread_names(true)
        .with_thread_ids(true)
        .pretty()
        .with_env_filter(
            EnvFilter::builder()
                .with_default_directive(LevelFilter::INFO.into())
                .from_env_lossy(),
        )
        .init();

    let (networks, matches) = process_argument();
    let parallelism = std::thread::available_parallelism()?;
    info!(
        Parallelism = parallelism,
        "Cardano Chain Followers Starting."
    );

    #[cfg(feature = "mimalloc")]
    info!("mimalloc global allocator: enabled");

    // First we need to actually start the underlying sync tasks for each blockchain.
    for network in &networks {
        start_sync_for(network).await?;
    }

    // Make a follower for the network.
    let mut tasks = Vec::new();
    for network in &networks {
        tasks.push(tokio::spawn(follow_for(*network, matches.clone())));
    }

    // Wait for all followers to finish.
    for task in tasks {
        task.await?;
    }

    // Keep running for 1 minute after last follower reaches its tip.
    tokio::time::sleep(tokio::time::Duration::from_secs(60)).await;

    Ok(())
}<|MERGE_RESOLUTION|>--- conflicted
+++ resolved
@@ -43,7 +43,6 @@
                 .action(ArgAction::SetTrue),
             arg!(--"largest-metadata" "Dump The largest transaction metadata we find (as we find it).")
                 .action(ArgAction::SetTrue),
-<<<<<<< HEAD
             arg!(--"mithril-sync-workers" <WORKERS> "The number of workers to use when downloading the blockchain snapshot.")
                 .value_parser(clap::value_parser!(u16).range(1..))
                 .action(ArgAction::Set),
@@ -59,8 +58,6 @@
             arg!(--"mithril-sync-data-read-timeout" <SECS> "The HTTP Data Read Timeout for mithril downloads, in seconds.")
                 .value_parser(clap::value_parser!(u64).range(1..))
                 .action(ArgAction::Set),
-=======
->>>>>>> 0036867f
         ])
         .get_matches();
 
@@ -79,13 +76,8 @@
 }
 
 /// Start syncing a particular network
-<<<<<<< HEAD
 async fn start_sync_for(network: &Network, matches: ArgMatches) -> Result<(), Box<dyn Error>> {
     let mut cfg = ChainSyncConfig::default_for(*network);
-=======
-async fn start_sync_for(network: &Network) -> Result<(), Box<dyn Error>> {
-    let cfg = ChainSyncConfig::default_for(*network);
->>>>>>> 0036867f
 
     let mut mithril_dl_connect_timeout = "Not Set".to_string();
     let mut mithril_dl_data_timeout = "Not Set".to_string();
