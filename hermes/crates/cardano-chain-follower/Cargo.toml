[package]
name = "cardano-chain-follower"
edition.workspace = true
version = "0.1.0"
authors.workspace = true
homepage.workspace = true
repository.workspace = true
license.workspace = true

[lints]
workspace = true

[dependencies]
mithril-client.workspace = true
pallas.workspace = true
pallas-hardano.workspace = true
pallas-crypto.workspace = true
thiserror.workspace = true
tokio.workspace = true
tokio-util.workspace = true
tokio-stream.workspace = true
tracing.workspace = true
dashmap.workspace = true
url.workspace = true
anyhow.workspace = true
chrono.workspace = true
reqwest.workspace = true
async-trait.workspace = true
dirs.workspace = true
futures.workspace = true
async-compression.workspace = true
tokio-tar.workspace = true
humantime.workspace = true
crossbeam-skiplist.workspace = true
strum.workspace = true
ouroboros.workspace = true
hex.workspace = true
rayon.workspace = true
serde.workspace = true
serde_json.workspace = true
mimalloc = {workspace = true, optional = true}
memx.workspace = true
fmmap.workspace = true
minicbor.workspace = true
<<<<<<< HEAD
heed = {workspace = true, optional = true}
brotli.workspace = true
zstd.workspace = true
c509-certificate.workspace = true
x509-cert.workspace = true
=======
>>>>>>> a28230aa

[dev-dependencies]
hex.workspace = true
tracing-subscriber.workspace = true
test-log.workspace = true
clap.workspace = true

# Note, these features are for support of features exposed by dependencies.
[features]
default = ["rustls-tls-native-roots"]

# Enable the MiMalloc global allocator
# Only used for examples.
mimalloc = ["dep:mimalloc"]

# These features are for support of dependent crates only.
# They do not change the operation of the main crate.
native-tls = [
    "reqwest/native-tls",
    "mithril-client/native-tls",
]
native-tls-alpn = [
    "reqwest/native-tls-alpn",
    "mithril-client/native-tls-alpn",
]
native-tls-vendored = [
    "reqwest/native-tls-vendored",
    "mithril-client/native-tls-vendored",
]

rustls-tls = [
    "reqwest/rustls-tls",
    "mithril-client/rustls-tls",
]
rustls-tls-manual-roots = [
    "reqwest/rustls-tls-manual-roots",
    "mithril-client/rustls-tls-manual-roots",
]
rustls-tls-webpki-roots = [
    "reqwest/rustls-tls-webpki-roots",
    "mithril-client/rustls-tls-webpki-roots",
]
rustls-tls-native-roots = [
    "reqwest/rustls-tls-native-roots",
    "mithril-client/rustls-tls-native-roots",
]<|MERGE_RESOLUTION|>--- conflicted
+++ resolved
@@ -42,14 +42,11 @@
 memx.workspace = true
 fmmap.workspace = true
 minicbor.workspace = true
-<<<<<<< HEAD
 heed = {workspace = true, optional = true}
 brotli.workspace = true
 zstd.workspace = true
 c509-certificate.workspace = true
 x509-cert.workspace = true
-=======
->>>>>>> a28230aa
 
 [dev-dependencies]
 hex.workspace = true
