[package]
name = "cardano-chain-follower"
edition.workspace = true
version = "0.1.0"
authors.workspace = true
homepage.workspace = true
repository.workspace = true
license.workspace = true

[lints]
workspace = true

[dependencies]
mithril-client.workspace = true
pallas.workspace = true
pallas-hardano.workspace = true
pallas-crypto.workspace = true
thiserror.workspace = true
tokio.workspace = true
tokio-util.workspace = true
tokio-stream.workspace = true
tracing.workspace = true
dashmap.workspace = true
once_cell.workspace = true
url.workspace = true
anyhow.workspace = true
chrono.workspace = true
reqwest.workspace = true
async-trait.workspace = true
dirs.workspace = true
regex.workspace = true
futures.workspace = true
async-compression.workspace = true
tokio-tar.workspace = true
humantime.workspace = true
crossbeam-skiplist.workspace = true
strum.workspace = true
blake3.workspace = true
ignore.workspace = true
<<<<<<< HEAD
=======
hex.workspace = true
ouroboros.workspace = true
>>>>>>> 8dbb7326

[dev-dependencies]
hex.workspace = true
tracing-subscriber.workspace = true
test-log.workspace = true
clap.workspace = true

# Note, these features are for support of features exposed by dependencies.
[features]
default = ["rustls-tls-native-roots"]

# These features are for support of dependent crates only.
# They do not change the operation of the main crate.
native-tls = [
    "reqwest/native-tls",
    "mithril-client/native-tls",
    #"turbo-downloader/native-tls",
]
native-tls-alpn = [
    "reqwest/native-tls-alpn",
    "mithril-client/native-tls-alpn",
    #"turbo-downloader/native-tls-alpn",
]
native-tls-vendored = [
    "reqwest/native-tls-vendored",
    "mithril-client/native-tls-vendored",
    #"turbo-downloader/native-tls-vendored",
]

rustls-tls = [
    "reqwest/rustls-tls",
    "mithril-client/rustls-tls",
    #"turbo-downloader/rustls-tls",
]
rustls-tls-manual-roots = [
    "reqwest/rustls-tls-manual-roots",
    "mithril-client/rustls-tls-manual-roots",
    #"turbo-downloader/rustls-tls-manual-roots",
]
rustls-tls-webpki-roots = [
    "reqwest/rustls-tls-webpki-roots",
    "mithril-client/rustls-tls-webpki-roots",
    #"turbo-downloader/rustls-tls-webpki-roots",
]
rustls-tls-native-roots = [
    "reqwest/rustls-tls-native-roots",
    "mithril-client/rustls-tls-native-roots",
    #"turbo-downloader/rustls-tls-native-roots",
]<|MERGE_RESOLUTION|>--- conflicted
+++ resolved
@@ -37,11 +37,7 @@
 strum.workspace = true
 blake3.workspace = true
 ignore.workspace = true
-<<<<<<< HEAD
-=======
-hex.workspace = true
 ouroboros.workspace = true
->>>>>>> 8dbb7326
 
 [dev-dependencies]
 hex.workspace = true
