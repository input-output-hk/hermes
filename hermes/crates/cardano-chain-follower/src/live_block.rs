--- conflicted
+++ resolved
@@ -4,14 +4,9 @@
 
 use std::cmp::Ordering;
 
-<<<<<<< HEAD
 use crate::MultiEraBlock;
 
-=======
->>>>>>> 2eb1e4d1
 use pallas::network::miniprotocols::Point;
-
-use crate::MultiEraBlockData;
 
 /// A Live Block from the blockchain.
 #[derive(Clone)]
