--- conflicted
+++ resolved
@@ -1,20 +1,10 @@
 //! Cardano chain follower.
 
-<<<<<<< HEAD
 use std::sync::Arc;
-=======
-// TODO: remove this once we implement the API.
-#![allow(dead_code, clippy::unused_async, clippy::no_effect_underscore_binding)]
-// (fsgr): This should be removed. I only added it because, for some reason,
-//         the tower crate is failing to compile in my machine (didn't test anywhere else)
-//         if it's compiled with this flag.
-#![deny(missing_docs)]
->>>>>>> f3f8ddce
 
 pub use pallas::network::miniprotocols::Point;
 use pallas::{
     ledger::traverse::MultiEraBlock,
-<<<<<<< HEAD
     network::{
         facades::PeerClient,
         miniprotocols::{
@@ -26,9 +16,6 @@
 use tokio::{
     sync::{mpsc, Mutex},
     task::JoinHandle,
-=======
-    network::miniprotocols::{MAINNET_MAGIC, PREVIEW_MAGIC, PRE_PRODUCTION_MAGIC, TESTNET_MAGIC},
->>>>>>> f3f8ddce
 };
 
 /// Default [`Follower`] block buffer size.
@@ -37,7 +24,6 @@
 const DEFAULT_MAX_AWAIT_RETRIES: u32 = 3;
 
 /// Crate error type.
-<<<<<<< HEAD
 #[derive(Debug, Error)]
 pub enum Error {
     /// Data encoding/decoding error.
@@ -56,23 +42,6 @@
     #[error("Follower start point was not found")]
     FollowerStartPointNotFound,
 }
-=======
-///
-/// We are using a boxed error here until we have some implementation of the
-/// the crate's API.
-///
-/// In the future this will probably be something as:
-///
-/// ```ignore
-/// use thiserror::Error;
-///
-/// #[derive(Debug, Error)]
-/// pub enum Error {
-/// ...
-/// }
-/// ```
-pub type Error = Box<dyn std::error::Error>;
->>>>>>> f3f8ddce
 
 /// Crate result type.
 pub type Result<T> = std::result::Result<T, Error>;
@@ -102,11 +71,7 @@
     /// Returns Err if the block's era couldn't be decided or if the encoded data is
     /// invalid.
     pub fn decode(&self) -> Result<MultiEraBlock> {
-<<<<<<< HEAD
         let block = MultiEraBlock::decode(&self.0).map_err(Error::Codec)?;
-=======
-        let block = MultiEraBlock::decode(&self.0).map_err(Box::new)?;
->>>>>>> f3f8ddce
 
         Ok(block)
     }
@@ -136,14 +101,10 @@
 }
 
 /// Cardano chain Reader.
-<<<<<<< HEAD
 pub struct Reader {
     /// Connection used by the reader to read blocks.
     client: PeerClient,
 }
-=======
-pub struct Reader {}
->>>>>>> f3f8ddce
 
 impl Reader {
     /// Connects the Reader to a producer using the node-to-node protocol.
@@ -156,17 +117,12 @@
     /// # Errors
     ///
     /// Returns Err if the connection could not be established.
-<<<<<<< HEAD
     pub async fn connect(address: &str, network: Network) -> Result<Self> {
         let client = PeerClient::connect(address, network.into())
             .await
             .map_err(Error::Client)?;
 
         Ok(Self { client })
-=======
-    pub async fn connect(_address: &str, _network: Network) -> Result<Self> {
-        todo!()
->>>>>>> f3f8ddce
     }
 
     /// Reads a single block from the chain.
@@ -178,9 +134,10 @@
     /// # Errors
     ///
     /// Returns Err if the block was not found or if some communication error ocurred.
-<<<<<<< HEAD
     pub async fn read_block<P>(&mut self, at: P) -> Result<MultiEraBlockData>
-    where P: Into<PointOrTip> {
+    where
+        P: Into<PointOrTip>,
+    {
         let point = self.resolve_point_or_tip(at.into()).await?;
 
         let block_data = self
@@ -191,11 +148,6 @@
             .map_err(Error::Blockfetch)?;
 
         Ok(MultiEraBlockData(block_data))
-=======
-    pub async fn read_block<P>(&mut self, _at: P) -> Result<MultiEraBlockData>
-    where P: Into<PointOrTip> {
-        todo!()
->>>>>>> f3f8ddce
     }
 
     /// Reads a range of blocks from the chain.
@@ -210,10 +162,11 @@
     /// Returns Err if the block range was not found or if some communication error
     /// ocurred.
     pub async fn read_block_range<P>(
-<<<<<<< HEAD
         &mut self, from: Point, to: P,
     ) -> Result<Vec<MultiEraBlockData>>
-    where P: Into<PointOrTip> {
+    where
+        P: Into<PointOrTip>,
+    {
         let to_point = self.resolve_point_or_tip(to.into()).await?;
 
         let data_vec = self
@@ -243,12 +196,6 @@
                     .map_err(Error::Chainsync)
             },
         }
-=======
-        &mut self, _from: Point, _to: P,
-    ) -> Result<Vec<MultiEraBlockData>>
-    where P: Into<PointOrTip> {
-        todo!()
->>>>>>> f3f8ddce
     }
 }
 
@@ -312,7 +259,9 @@
     /// * `from`: Sync starting point.
     #[must_use]
     pub fn follow_from<P>(mut self, from: P) -> Self
-    where P: Into<PointOrTip> {
+    where
+        P: Into<PointOrTip>,
+    {
         self.follow_from = from.into();
         self
     }
@@ -339,7 +288,6 @@
 }
 
 /// Cardano chain follower.
-<<<<<<< HEAD
 pub struct Follower {
     /// Client shared by the follower and its task.
     client: Arc<Mutex<PeerClient>>,
@@ -348,9 +296,6 @@
     /// Task thread join handle.
     task_join_handle: Option<JoinHandle<()>>,
 }
-=======
-pub struct Follower {}
->>>>>>> f3f8ddce
 
 impl Follower {
     /// Connects the follower to a producer using the node-to-node protocol.
@@ -364,7 +309,6 @@
     /// # Errors
     ///
     /// Returns Err if the connection could not be established.
-<<<<<<< HEAD
     pub async fn connect(address: &str, network: Network, config: FollowerConfig) -> Result<Self> {
         let client = Arc::new(Mutex::new(
             PeerClient::connect(address, network.into())
@@ -399,19 +343,8 @@
         Ok(this)
     }
 
-    /// Set the follower's chain read-pointer.
-    ///
-    /// Returns None if the point was not found on the chain.
-=======
-    pub async fn connect(
-        _address: &str, _network: Network, _config: FollowerConfig,
-    ) -> Result<Self> {
-        todo!()
-    }
-
     /// Set the follower's chain read-pointer. Returns None if the point was
     /// not found on the chain.
->>>>>>> f3f8ddce
     ///
     /// # Arguments
     ///
@@ -420,9 +353,10 @@
     /// # Errors
     ///
     /// Returns Err if something went wrong while communicating with the producer.
-<<<<<<< HEAD
     pub async fn set_read_pointer<P>(&mut self, at: P) -> Result<Option<Point>>
-    where P: Into<PointOrTip> {
+    where
+        P: Into<PointOrTip>,
+    {
         let mut client = self.client.lock().await;
 
         match Into::<PointOrTip>::into(at) {
@@ -435,14 +369,12 @@
 
                 Ok(Some(point))
             },
-            PointOrTip::Point(p @ Point::Specific(..)) => {
-                client
-                    .chainsync()
-                    .find_intersect(vec![p])
-                    .await
-                    .map(|(point, _)| point)
-                    .map_err(Error::Chainsync)
-            },
+            PointOrTip::Point(p @ Point::Specific(..)) => client
+                .chainsync()
+                .find_intersect(vec![p])
+                .await
+                .map(|(point, _)| point)
+                .map_err(Error::Chainsync),
             PointOrTip::Tip => {
                 let point = client
                     .chainsync()
@@ -453,11 +385,6 @@
                 Ok(Some(point))
             },
         }
-=======
-    pub async fn set_read_pointer<P>(&mut self, _at: P) -> Result<Option<Point>>
-    where P: Into<PointOrTip> {
-        todo!()
->>>>>>> f3f8ddce
     }
 
     /// Receive the next chain update from the producer.
@@ -465,7 +392,6 @@
     /// # Errors
     ///
     /// Returns Err if any producer communication errors occurred.
-<<<<<<< HEAD
     #[allow(clippy::missing_panics_doc)]
     pub async fn next(&mut self) -> Result<ChainUpdate> {
         // This will not panic
@@ -615,10 +541,6 @@
             },
             chainsync::NextResponse::Await => Ok(None),
         }
-=======
-    pub async fn next(&mut self) -> Result<ChainUpdate> {
-        todo!()
->>>>>>> f3f8ddce
     }
 }
 
@@ -626,10 +548,7 @@
 ///
 /// This does not execute Plutus scripts nor validates ledger state.
 /// It only checks that the block is correctly formatted for its era.
-<<<<<<< HEAD
 #[allow(dead_code)]
-=======
->>>>>>> f3f8ddce
 fn validate_multiera_block(_block: &MultiEraBlock) {
     // (fsgr): Not sure about hwo the validation will be done in here yet.
     todo!()
