--- conflicted
+++ resolved
@@ -164,12 +164,8 @@
                             )
                             .is_none()
                         {
-<<<<<<< HEAD
                             // debug!("decoded 4: {decoded_metadata:?} : {validation_report:?} :
                             // {raw_cip36:02x?}");
-=======
-                            // debug!("decoded 4: {decoded_metadata:?} : {validation_report:?} : {raw_cip36:02x?}");
->>>>>>> 0036867f
                             return;
                         }
                     },
