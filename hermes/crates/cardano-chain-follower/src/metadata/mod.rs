//! Metadata decoding and validating.
pub mod cip509;
use std::{fmt::Debug, sync::Arc};

use cip36::Cip36;
<<<<<<< HEAD
use cip509::Cip509;
use crossbeam_skiplist::SkipMap;
=======
use dashmap::DashMap;
>>>>>>> 45f9fadc
use pallas::ledger::traverse::{MultiEraBlock, MultiEraTx};
use raw_aux_data::RawAuxData;
use tracing::error;

use crate::{utils::usize_from_saturating, Network};

pub mod cip36;
mod raw_aux_data;

/// List of all validation errors (as strings) Metadata is considered Valid if this list
/// is empty.
pub type ValidationReport = Vec<String>;

/// Possible Decoded Metadata Values.
/// Must match the key they relate too, but the consumer needs to check this.
#[derive(Debug)]
pub enum DecodedMetadataValues {
    // Json Metadata // TODO
    // Json(serde_json::Value), // TODO
    /// CIP-36/CIP-15 Catalyst Registration metadata.
    Cip36(Arc<Cip36>),
    /// CIP-509 RBAC metadata.
    Cip509(Arc<Cip509>),
}

/// An individual decoded metadata item.
#[derive(Debug)]
pub struct DecodedMetadataItem {
    /// The decoded metadata itself.
    pub value: DecodedMetadataValues,
    /// Validation report for this metadata item.
    pub report: ValidationReport,
}

/// Decoded Metadata for a single transaction.
/// The key is the Primary Label of the Metadata.  
/// For example, CIP15/36 uses labels 61284 & 61285,
/// 61284 is the primary label, so decoded metadata
/// will be under that label.
pub(crate) struct DecodedMetadata(DashMap<u64, Arc<DecodedMetadataItem>>);

impl DecodedMetadata {
    /// Create new decoded metadata for a transaction.
<<<<<<< HEAD
    fn new(
        chain: Network, slot: u64, txn: &MultiEraTx, raw_aux_data: &RawAuxData, txn_idx: usize,
    ) -> Self {
        let decoded_metadata = Self(SkipMap::new());
=======
    fn new(chain: Network, slot: u64, txn: &MultiEraTx, raw_aux_data: &RawAuxData) -> Self {
        let decoded_metadata = Self(DashMap::new());
>>>>>>> 45f9fadc

        // Process each known type of metadata here, and record the decoded result.
        Cip36::decode_and_validate(&decoded_metadata, slot, txn, raw_aux_data, true, chain);
        Cip509::decode_and_validate(&decoded_metadata, slot, txn, raw_aux_data, chain, txn_idx);
        // if !decoded_metadata.0.is_empty() {
        //    debug!("Decoded Metadata final: {decoded_metadata:?}");
        //}
        decoded_metadata
    }

    /// Get the decoded metadata item at the given slot, or None if it doesn't exist.
    pub fn get(&self, primary_label: u64) -> Option<Arc<DecodedMetadataItem>> {
        let entry = self.0.get(&primary_label)?;
        let value = entry.value();
        Some(value.clone())
    }
}

impl Debug for DecodedMetadata {
    fn fmt(&self, f: &mut std::fmt::Formatter<'_>) -> std::fmt::Result {
        f.write_str("DecodedMetadata {")?;
        for kv in &self.0 {
            let k = kv.key();
            let v = kv.value().clone();
            f.write_fmt(format_args!("{k:?}:{v:?} "))?;
        }
        f.write_str("}")
    }
}

/// Decoded Metadata for a all transactions in a block.
/// The Key for both entries is the Transaction offset in the block.
#[derive(Debug)]
pub struct DecodedTransaction {
    /// The Raw Auxiliary Data for each transaction in the block.
    raw: DashMap<usize, RawAuxData>,
    /// The Decoded Metadata for each transaction in the block.
    decoded: DashMap<usize, DecodedMetadata>,
}

impl DecodedTransaction {
    /// Insert another transaction worth of data into the Decoded Aux Data
    fn insert(
        &mut self, chain: Network, slot: u64, txn_idx: u32, cbor_data: &[u8],
        transactions: &[MultiEraTx],
    ) {
        let txn_idx = usize_from_saturating(txn_idx);

        let Some(txn) = transactions.get(txn_idx) else {
            error!("No transaction at index {txn_idx} trying to decode metadata.");
            return;
        };

        let txn_raw_aux_data = RawAuxData::new(cbor_data);
        let txn_metadata = DecodedMetadata::new(chain, slot, txn, &txn_raw_aux_data, txn_idx);

        self.raw.insert(txn_idx, txn_raw_aux_data);
        self.decoded.insert(txn_idx, txn_metadata);
    }

    /// Create a new `DecodedTransaction`.
    pub(crate) fn new(chain: Network, block: &MultiEraBlock) -> Self {
        let mut decoded_aux_data = DecodedTransaction {
            raw: DashMap::new(),
            decoded: DashMap::new(),
        };

        if block.has_aux_data() {
            let transactions = block.txs();
            let slot = block.slot();

            if let Some(_metadata) = block.as_byron() {
                // Nothing to do here.
            } else if let Some(alonzo_block) = block.as_alonzo() {
                for (txn_idx, metadata) in alonzo_block.auxiliary_data_set.iter() {
                    decoded_aux_data.insert(
                        chain,
                        slot,
                        *txn_idx,
                        metadata.raw_cbor(),
                        &transactions,
                    );
                }
            } else if let Some(babbage_block) = block.as_babbage() {
                for (txn_idx, metadata) in babbage_block.auxiliary_data_set.iter() {
                    decoded_aux_data.insert(
                        chain,
                        slot,
                        *txn_idx,
                        metadata.raw_cbor(),
                        &transactions,
                    );
                }
            } else if let Some(conway_block) = block.as_conway() {
                for (txn_idx, metadata) in conway_block.auxiliary_data_set.iter() {
                    decoded_aux_data.insert(
                        chain,
                        slot,
                        *txn_idx,
                        metadata.raw_cbor(),
                        &transactions,
                    );
                }
            } else {
                error!("Undecodable metadata, unknown Era");
            };
        }
        decoded_aux_data
    }

    /// Get metadata for a given label in a transaction if it exists.    
    #[must_use]
    pub fn get_metadata(&self, txn_idx: usize, label: u64) -> Option<Arc<DecodedMetadataItem>> {
        let txn_metadata = self.decoded.get(&txn_idx)?;
        let txn_metadata = txn_metadata.value();
        txn_metadata.get(label)
    }

    /// Get raw metadata for a given label in a transaction if it exists.
    #[must_use]
    pub fn get_raw_metadata(&self, txn_idx: usize, label: u64) -> Option<Arc<Vec<u8>>> {
        let txn_metadata = self.raw.get(&txn_idx)?;
        let txn_metadata = txn_metadata.value();
        txn_metadata.get_metadata(label)
    }
}<|MERGE_RESOLUTION|>--- conflicted
+++ resolved
@@ -3,12 +3,8 @@
 use std::{fmt::Debug, sync::Arc};
 
 use cip36::Cip36;
-<<<<<<< HEAD
 use cip509::Cip509;
-use crossbeam_skiplist::SkipMap;
-=======
 use dashmap::DashMap;
->>>>>>> 45f9fadc
 use pallas::ledger::traverse::{MultiEraBlock, MultiEraTx};
 use raw_aux_data::RawAuxData;
 use tracing::error;
@@ -52,15 +48,10 @@
 
 impl DecodedMetadata {
     /// Create new decoded metadata for a transaction.
-<<<<<<< HEAD
     fn new(
         chain: Network, slot: u64, txn: &MultiEraTx, raw_aux_data: &RawAuxData, txn_idx: usize,
     ) -> Self {
-        let decoded_metadata = Self(SkipMap::new());
-=======
-    fn new(chain: Network, slot: u64, txn: &MultiEraTx, raw_aux_data: &RawAuxData) -> Self {
         let decoded_metadata = Self(DashMap::new());
->>>>>>> 45f9fadc
 
         // Process each known type of metadata here, and record the decoded result.
         Cip36::decode_and_validate(&decoded_metadata, slot, txn, raw_aux_data, true, chain);
