//! Configuration for the Mithril Snapshot used by the follower.

use std::{
    path::{Path, PathBuf},
    str::FromStr,
    sync::LazyLock,
};

use anyhow::bail;
use dashmap::DashMap;
use futures::future::join_all;
use strum::IntoEnumIterator;
use tokio::{
    fs::{self},
    io::{self},
    sync::{mpsc, Mutex},
    task::JoinHandle,
};
use tracing::{debug, error};

use crate::{
    error::{Error, Result},
    mithril_snapshot_data::{latest_mithril_snapshot_id, SnapshotData},
    mithril_snapshot_sync::background_mithril_update,
    network::Network,
    point::ORIGIN_POINT,
    snapshot_id::SnapshotId,
    turbo_downloader::DlConfig,
    Point,
};

/// Type we use to manage the Sync Task handle map.
type SyncMap = DashMap<Network, Mutex<Option<JoinHandle<()>>>>;
/// Handle to the mithril sync thread. One for each Network ONLY.
static SYNC_JOIN_HANDLE_MAP: LazyLock<SyncMap> = LazyLock::new(|| {
    let map = DashMap::new();
    for network in Network::iter() {
        map.insert(network, Mutex::new(None));
    }
    map
});

/// Subdirectory where we unpack archives temporarily.
const TMP_SUBDIR: &str = "tmp";

/// Message we send when Mithril Snapshot updates
#[derive(Debug)]
pub(crate) struct MithrilUpdateMessage {
    /// The largest block on the mithril snapshot.
    pub tip: Point,
    /// The block immediately before it.
    pub previous: Point,
}

/// Configuration used for the Mithril Snapshot downloader.
#[derive(Clone, Debug)]
pub struct MithrilSnapshotConfig {
    /// What Blockchain network are we configured for.
    pub chain: Network,
    /// Path to the Mithril snapshot the follower should use.
    /// Note: this is a base directory.  The Actual data will be stored under here.
    /// archive downloads -> `<mithril_snapshot_path>/dl`
    /// unpacked snapshots -> `<mithril_snapshot_path>/<immutable-file-no>`
    /// extracting snapshots -> `<mithril_snapshot_path>/tmp`
    pub path: PathBuf,
    /// Address of the Mithril Aggregator to use to find the latest snapshot data to
    /// download.
    pub aggregator_url: String,
    /// The Genesis Key needed for a network to do Mithril snapshot validation.
    pub genesis_key: String,
<<<<<<< HEAD
=======
    /// Downloader configuration.
    pub dl_config: Option<DlConfig>,
>>>>>>> 672c0f83
}

impl MithrilSnapshotConfig {
    /// Sets the defaults for a given cardano network.
    /// Each network has a different set of defaults, so no single "default" can apply.
    /// This function is preferred to the `default()` standard function.
    #[must_use]
    pub fn default_for(chain: Network) -> Self {
        Self {
            chain,
            path: chain.default_mithril_path(),
            aggregator_url: chain.default_mithril_aggregator(),
            genesis_key: chain.default_mithril_genesis_key(),
<<<<<<< HEAD
=======
            dl_config: None,
>>>>>>> 672c0f83
        }
    }

    /// Set a custom downloader configuration.
    pub fn with_dl_config(mut self, config: DlConfig) -> Self {
        self.dl_config = Some(config);
        self
    }

    /// Try and recover the latest snapshot id from the files on disk.
    #[must_use]
    pub(crate) async fn recover_latest_snapshot_id(&self) -> Option<SnapshotId> {
        // Can we read directory entries from the base path, if not then there is no latest
        // snapshot.
        let path = self.path.clone();
        debug!("Recovering latest snapshot id from {:?}", &path);

        let Ok(mut entries) = fs::read_dir(&self.path).await else {
            error!(
                "Getting latest snapshot failed: Can't read entries from {}",
                self.path.to_string_lossy()
            );
            return None;
        };

        let mut latest_immutable_file: u64 = 0; // Can't have a 0 file.
        let mut latest_path = PathBuf::new();

        loop {
            // Get the next entry, stop on any error, or no entries left.
            let Ok(Some(entry)) = entries.next_entry().await else {
                break;
            };

            if let Some(immutable_file) = SnapshotId::parse_path(&entry.path()) {
                if immutable_file > latest_immutable_file {
                    latest_immutable_file = immutable_file;
                    latest_path = entry.path();
                }
            }
        }

        if latest_immutable_file > 0 {
            return SnapshotId::try_new(self.chain, &latest_path).await;
        }

        None
    }

    /// Activate the tmp mithril path to a numbered snapshot path.
    /// And then remove any left over files in download or the tmp path, or old snapshots.
    pub(crate) async fn activate(&self, snapshot_number: u64) -> io::Result<PathBuf> {
        let new_path = self.mithril_path(snapshot_number);
        let latest_id = latest_mithril_snapshot_id(self.chain);

        debug!(
            "Activating snapshot: {} {} {:?}",
            snapshot_number,
            new_path.to_string_lossy(),
            latest_id
        );

        // Can't activate anything if the tmp directory does not exist.
        if !self.tmp_path().is_dir() {
            error!("No tmp path found to activate.");
            return Err(io::Error::new(io::ErrorKind::NotFound, "No tmp path found"));
        }

        // Check if we would actually be making a newer snapshot active. (Should never fail, but
        // check anyway.)
        if latest_id >= snapshot_number {
            error!("Latest snapshot {latest_id:?} is >= than requested snapshot {snapshot_number}");
            return Err(io::Error::new(
                io::ErrorKind::NotFound,
                "Latest snapshot is newer or equal",
            ));
        }

        // Rename the tmp path to the new numbered path.
        fs::rename(self.tmp_path(), &new_path).await?;

        Ok(new_path)
    }

    /// Cleanup the tmp mithril path, all old mithril paths and the dl path.
    /// Removes those directories if they exist and all the files they contain.
    pub(crate) async fn cleanup(&self) -> io::Result<()> {
        let mut cleanup_tasks = Vec::new();

        // Cleanup up the tmp path. (Shouldn't normally exist, but clean it anyway)
        let tmp = self.tmp_path();
        if tmp.exists() {
            debug!("Cleaning up TMP @ {}", tmp.display());
            cleanup_tasks.push(fs::remove_dir_all(tmp.clone()));
        }

        // Cleanup all numbered paths which are not this latest path
        match fs::read_dir(&self.path).await {
            Err(err) => {
                error!(
                    "Unexpected failure reading entries in the mithril path {} : {}",
                    self.path.to_string_lossy(),
                    err
                );
            },
            Ok(mut entries) => {
                // Get latest mithril snapshot path and number.
                let latest_snapshot = latest_mithril_snapshot_id(self.chain);

                loop {
                    // Get the next entry, stop on any error, or no entries left.
                    let Ok(Some(entry)) = entries.next_entry().await else {
                        break;
                    };

                    // If None, its not a snapshot path, so continue.
                    if let Some(this_snapshot) = SnapshotId::new(&entry.path(), ORIGIN_POINT) {
                        // Don't do anything with the latest snapshot.
                        // Comparison does NOT use `tip` so we construct a temporary ID without it.
                        if this_snapshot != latest_snapshot {
                            debug!(
                                "Cleaning up non-latest snapshot @ {}",
                                entry.path().display()
                            );
                            cleanup_tasks.push(fs::remove_dir_all(entry.path()));
                        }
                    };
                }
            },
        }

        for result in join_all(cleanup_tasks).await {
            match result {
                Ok(()) => (),
                Err(err) => {
                    error!("Failed to cleanup snapshot:  {err:?}");
                },
            }
        }

        Ok(())
    }

    /// Deduplicate a file in the tmp directory vs its equivalent in the current snapshot.
    ///
    /// This does not check if they SHOULD be de-duped, only de-dupes the files specified.
    pub(crate) fn dedup_tmp(
        &self, tmp_file: &Path, latest_snapshot: &SnapshotData,
    ) -> anyhow::Result<()> {
        // Get the matching src file in the latest mithril snapshot to compare against.
        let snapshot_path = latest_snapshot.id().as_ref();
        let tmp_path = self.tmp_path();

        let Ok(relative_file) = tmp_file.strip_prefix(&tmp_path) else {
            error!("Failed to get relative path of file.");
            bail!("Failed to strip prefix: {tmp_path:?}");
        };

        // IF we make it here, the files are identical, so we can de-dup them safely.
        // Remove the tmp file momentarily.
        if tmp_file.exists() {
            if let Err(error) = std::fs::remove_file(tmp_file) {
                error!(
                    "Error removing tmp file  {} :  {}",
                    tmp_file.to_string_lossy(),
                    error
                );
                bail!("Failed to remove tmp file: {tmp_file:?}");
            }
        }

        let src_file = snapshot_path.join(relative_file);
        let src_file = src_file.as_path();
        // Hardlink the src file to the tmp file.
        if let Some(parent) = tmp_file.parent() {
            if let Err(error) = std::fs::create_dir_all(parent) {
                error!("Error creating parent dir {parent:?} for tmp file {tmp_file:?}: {error}");
            }
        }
        if let Err(error) = std::fs::hard_link(src_file, tmp_file) {
            error!(
                "Error linking src file {} to tmp file {} : {}",
                src_file.to_string_lossy(),
                tmp_file.to_string_lossy(),
                error
            );
            bail!("Failed to link src file: {src_file:?}");
        }

        // And if we made it here, file was successfully de-duped.  YAY.
        debug!("DeDup OK: {tmp_file:?}");
        Ok(())
    }

    /// Returns the path to Latest Tmp Snapshot Data.
    /// Will use a path relative to mithril data path.
    #[must_use]
    pub(crate) fn tmp_path(&self) -> PathBuf {
        let mut snapshot_path = self.path.clone();
        snapshot_path.push(TMP_SUBDIR);
        snapshot_path
    }

    /// Returns the path to the Numbered Snapshot Data.
    /// Will use a path relative to mithril data path.
    #[must_use]
    pub(crate) fn mithril_path(&self, snapshot_number: u64) -> PathBuf {
        let mut snapshot_path = self.path.clone();
        snapshot_path.push(snapshot_number.to_string());
        snapshot_path
    }

    /// Check if the Mithril Snapshot Path is valid an usable.
    async fn validate_path(&self) -> Result<()> {
        let path = self.path.clone();
        debug!(
            path = path.to_string_lossy().to_string(),
            "Validating Mithril Snapshot Path"
        );

        // If the path does not exist, try and make it.
        if !path.exists() {
            // Try and make the directory.
            fs::create_dir_all(&path)
                .await
                .map_err(|e| Error::MithrilSnapshotDirectoryCreation(path.clone(), e))?;
        }

        // If the path is NOT a directory, then we can't use it.
        if !path.is_dir() {
            return Err(Error::MithrilSnapshotDirectoryNotFound(
                path.display().to_string(),
            ));
        }

        // If the directory is not writable then we can't use
        if !check_writable(&path) {
            return Err(Error::MithrilSnapshotDirectoryNotWritable(path.clone()));
        }

        Ok(())
    }

    /// Validate the Genesis VKEY is at least the correct kind of data.
    fn validate_genesis_vkey(&self) -> Result<()> {
        // First sanitize the vkey by removing all whitespace and make sure its actually valid
        // hex.
        let vkey = remove_whitespace(&self.genesis_key);
        if !is_hex(&vkey) {
            return Err(Error::MithrilGenesisVKeyNotHex(self.chain));
        }

        Ok(())
    }

    /// Validate the Aggregator is resolvable and responsive.
    async fn validate_aggregator_url(&self) -> Result<()> {
        let url = self.aggregator_url.clone();
        let key = self.genesis_key.clone();

        debug!(url = url, "Validating Aggregator URL");

        // Not configured already, and not already in use, so make sure its valid.
        // We do this by trying to use it to get a list of snapshots.
        let client = mithril_client::ClientBuilder::aggregator(&url, &key)
            .build()
            .map_err(|e| Error::MithrilClient(self.chain, url.clone(), e))?;

        let snapshots = client
            .snapshot()
            .list()
            .await
            .map_err(|e| Error::MithrilClient(self.chain, url.clone(), e))?;

        // Check we have a snapshot, and its for our network.
        match snapshots.first() {
            Some(snapshot) => {
                let _aggregator_network =
                    Network::from_str(&snapshot.beacon.network).map_err(|_err| {
                        Error::MithrilClientNetworkMismatch(
                            self.chain,
                            snapshot.beacon.network.clone(),
                        )
                    })?;
            },
            None => return Err(Error::MithrilClientNoSnapshots(self.chain, url)),
        }

        Ok(())
    }

    /// Validate the mithril sync configuration is correct.
    pub(crate) async fn validate(&self) -> Result<()> {
        // Validate the path exists and is a directory, and is writable.
        self.validate_path().await?;
        // Validate the genesis vkey is valid.
        self.validate_genesis_vkey()?;
        // Validate the Aggregator is valid and responsive.
        self.validate_aggregator_url().await?;

        Ok(())
    }

    /// Run a Mithril Follower for the given network and configuration.
    pub(crate) async fn run(&self) -> Result<mpsc::Receiver<MithrilUpdateMessage>> {
        debug!(
            chain = self.chain.to_string(),
            "Mithril Autoupdate : Starting"
        );

        // Start the Mithril Sync - IFF its not already running.
        let lock_entry = match SYNC_JOIN_HANDLE_MAP.get(&self.chain) {
            None => {
                error!("Join Map improperly initialized: Missing {}!!", self.chain);
                return Err(Error::Internal); // Should not get here.
            },
            Some(entry) => entry,
        };
        let mut locked_handle = lock_entry.value().lock().await;

        if (*locked_handle).is_some() {
            debug!("Mithril Already Running for {}", self.chain);
            return Err(Error::MithrilSnapshotSyncAlreadyRunning(self.chain));
        }

        self.validate().await?;

        // Create a Queue we use to signal the Live Blockchain Follower that the Mithril Snapshot
        // TIP has changed.
        // Given how long even the smallest blockchains take to download, a queue depth of 2 is
        // plenty.
        let (tx, rx) = mpsc::channel::<MithrilUpdateMessage>(2);

        // let handle = tokio::spawn(background_mithril_update(chain, self.clone(), tx));
        *locked_handle = Some(tokio::spawn(background_mithril_update(self.clone(), tx)));

        // sync_map.insert(chain, handle);
        debug!(
            chain = self.chain.to_string(),
            "Mithril Autoupdate : Started"
        );

        Ok(rx)
    }
}

/// Check that a given mithril snapshot path and everything in it is writable.
/// We don't care why its NOT writable, just that it is either all writable, or not.
/// Will return false on the first detection of a read only file or directory.
fn check_writable(path: &Path) -> bool {
    // Check the permissions of the current path
    if let Ok(metadata) = path.metadata() {
        if metadata.permissions().readonly() {
            return false;
        }
    }

    // Can't read the directory for any reason, so can't write to the directory.
    let path_iterator = match path.read_dir() {
        Err(_) => return false,
        Ok(entries) => entries,
    };

    // Recursively check the contents of the directory
    for entry in path_iterator {
        let Ok(entry) = entry else { return false };

        // If the entry is a directory, recursively check its permissions
        // otherwise just check we could re-write it.
        if let Ok(metadata) = entry.metadata() {
            if metadata.is_dir() {
                // This can NOT be combined with the `if` above.
                // Doing so will cause the `else` to run on non-writable directories.
                // Which is wrong.
                if !check_writable(&entry.path()) {
                    return false;
                }
            } else {
                // If its not a directory then it must be a file.
                if metadata.permissions().readonly() {
                    return false;
                }
            }
        } else {
            // Can't identify the file type, so we can't dedup it.
            return false;
        }
    }
    // Otherwise we could write everything we scanned.
    true
}

/// Remove whitespace from a string and return the new string
fn remove_whitespace(s: &str) -> String {
    s.chars()
        .filter(|&c| !c.is_ascii_whitespace())
        .collect::<String>()
}

/// Check if a string is an even number of hex digits.
fn is_hex(s: &str) -> bool {
    s.chars().count() % 2 == 0 && s.chars().all(|c| c.is_ascii_hexdigit())
}

#[cfg(test)]
mod tests {
    use super::*;

    #[tokio::test]
    async fn test_default_for() {
        let network = Network::Preprod;
        let config = MithrilSnapshotConfig::default_for(network);

        assert_eq!(config.chain, network);
        assert_eq!(config.path, network.default_mithril_path());
        assert_eq!(config.aggregator_url, network.default_mithril_aggregator());
        assert_eq!(config.genesis_key, network.default_mithril_genesis_key());
    }

    #[tokio::test]
    async fn test_validate_genesis_vkey() {
        let config = MithrilSnapshotConfig {
            chain: Network::Preprod,
            path: PathBuf::new(),
            aggregator_url: String::new(),
            genesis_key: "1234abcd".to_string(),
<<<<<<< HEAD
=======
            dl_config: None,
>>>>>>> 672c0f83
        };

        assert!(config.validate_genesis_vkey().is_ok());

        let invalid_config = MithrilSnapshotConfig {
            chain: Network::Preprod,
            path: PathBuf::new(),
            aggregator_url: String::new(),
            genesis_key: "1234abcz".to_string(),
<<<<<<< HEAD
=======
            dl_config: None,
>>>>>>> 672c0f83
        };

        assert!(invalid_config.validate_genesis_vkey().is_err());
    }
}<|MERGE_RESOLUTION|>--- conflicted
+++ resolved
@@ -68,11 +68,8 @@
     pub aggregator_url: String,
     /// The Genesis Key needed for a network to do Mithril snapshot validation.
     pub genesis_key: String,
-<<<<<<< HEAD
-=======
     /// Downloader configuration.
     pub dl_config: Option<DlConfig>,
->>>>>>> 672c0f83
 }
 
 impl MithrilSnapshotConfig {
@@ -86,10 +83,7 @@
             path: chain.default_mithril_path(),
             aggregator_url: chain.default_mithril_aggregator(),
             genesis_key: chain.default_mithril_genesis_key(),
-<<<<<<< HEAD
-=======
             dl_config: None,
->>>>>>> 672c0f83
         }
     }
 
@@ -516,10 +510,7 @@
             path: PathBuf::new(),
             aggregator_url: String::new(),
             genesis_key: "1234abcd".to_string(),
-<<<<<<< HEAD
-=======
             dl_config: None,
->>>>>>> 672c0f83
         };
 
         assert!(config.validate_genesis_vkey().is_ok());
@@ -529,10 +520,7 @@
             path: PathBuf::new(),
             aggregator_url: String::new(),
             genesis_key: "1234abcz".to_string(),
-<<<<<<< HEAD
-=======
             dl_config: None,
->>>>>>> 672c0f83
         };
 
         assert!(invalid_config.validate_genesis_vkey().is_err());
