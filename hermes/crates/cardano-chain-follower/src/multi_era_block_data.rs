--- conflicted
+++ resolved
@@ -222,25 +222,24 @@
         self.inner.chain
     }
 
-<<<<<<< HEAD
+    /// Get The Decoded Metadata fora a transaction and known label from the block
+    #[must_use]
+    pub fn txn_metadata(
+        &self, txn_idx: usize, label: u64,
+    ) -> Option<Arc<metadata::DecodedMetadataItem>> {
+        self.inner.metadata.get_metadata(txn_idx, label)
+    }
+
+    /// Get The Raw Metadata fora a transaction and known label from the block
+    #[must_use]
+    pub fn txn_raw_metadata(&self, txn_idx: usize, label: u64) -> Option<Arc<Vec<u8>>> {
+        self.inner.metadata.get_raw_metadata(txn_idx, label)
+    }
+
     /// Returns the witness map for the block.
     #[allow(dead_code)]
     pub(crate) fn witness_map(&self) -> Option<&TxWitness> {
         self.inner.witness_map.as_ref()
-=======
-    /// Get The Decoded Metadata fora a transaction and known label from the block
-    #[must_use]
-    pub fn txn_metadata(
-        &self, txn_idx: usize, label: u64,
-    ) -> Option<Arc<metadata::DecodedMetadataItem>> {
-        self.inner.metadata.get_metadata(txn_idx, label)
-    }
-
-    /// Get The Raw Metadata fora a transaction and known label from the block
-    #[must_use]
-    pub fn txn_raw_metadata(&self, txn_idx: usize, label: u64) -> Option<Arc<Vec<u8>>> {
-        self.inner.metadata.get_raw_metadata(txn_idx, label)
->>>>>>> 7b10997d
     }
 }
 
