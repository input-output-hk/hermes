//! Sync from the chain to an in-memory buffer.
//!
//! All iteration of the chain is done through this buffer or a mithril snapshot.
//! Consumers of this library do not talk to the node directly.

use std::time::Duration;

<<<<<<< HEAD
use crate::{
    chain_sync_live_chains::{
        get_fill_to_point, get_live_block_at, latest_live_point, live_chain_insert,
        live_chain_length, purge_latest_live_point, purge_live_chain, PurgeType,
    },
    chain_sync_ready::{get_chain_update_tx_queue, wait_for_sync_ready, SyncReadyWaiter},
    chain_update,
    error::{Error, Result},
    live_block::LiveBlock,
    mithril_snapshot::MithrilSnapshot,
    ChainSyncConfig, ChainUpdate, MultiEraBlock, Network, PointOrTip,
};

=======
>>>>>>> 2eb1e4d1
use anyhow::Context;
use pallas::{
    ledger::traverse::MultiEraHeader,
    network::{
        facades::PeerClient,
        miniprotocols::{
            chainsync::{self, ClientError, Tip},
            Point,
        },
    },
};
use tokio::{
    spawn,
    sync::{broadcast, mpsc},
    time::{sleep, timeout},
};
use tracing::{debug, error};

use crate::{
    chain_sync_live_chains::{
        get_fill_to_point, get_live_block_at, latest_live_point, live_chain_insert,
        live_chain_length, purge_latest_live_point, purge_live_chain, PurgeType,
    },
    chain_sync_ready::{get_chain_update_tx_queue, wait_for_sync_ready, SyncReadyWaiter},
    chain_update,
    error::{Error, Result},
    live_block::LiveBlock,
    mithril_snapshot::MithrilSnapshot,
    ChainSyncConfig, ChainUpdate, MultiEraBlockData, Network, PointOrTip,
};

/// The maximum number of seconds we wait for a node to connect.
const MAX_NODE_CONNECT_TIME_SECS: u64 = 2;

/// The maximum number of times we wait for a nodeChainUpdate to connect.
/// Currently set to never give up.
const MAX_NODE_CONNECT_RETRIES: u64 = 5;

/// Try and connect to a node, in a robust and quick way.
///
/// If it takes longer then 5 seconds, retry the connection.
/// Retry 5 times before giving up.
async fn retry_connect(
    addr: &str, magic: u64,
) -> std::result::Result<PeerClient, pallas::network::facades::Error> {
    let mut retries = MAX_NODE_CONNECT_RETRIES;
    loop {
        match timeout(
            Duration::from_secs(MAX_NODE_CONNECT_TIME_SECS),
            PeerClient::connect(addr, magic),
        )
        .await
        {
            Ok(peer) => {
                match peer {
                    Ok(peer) => return Ok(peer),
                    Err(err) => {
                        retries -= 1;
                        if retries == 0 {
                            return Err(err);
                        }
                        debug!("retrying {retries} connect to {addr} : {err:?}");
                    },
                }
            },
            Err(error) => {
                retries -= 1;
                if retries == 0 {
                    return Err(pallas::network::facades::Error::ConnectFailure(
                        tokio::io::Error::new(
                            tokio::io::ErrorKind::Other,
                            format!("failed to connect to {addr} : {error}"),
                        ),
                    ));
                }
                debug!("retrying {retries} connect to {addr} : {error:?}");
            },
        }
    }
}

/// Set the Client Read Pointer for this connection with the Node
async fn set_client_read_pointer(client: &mut PeerClient, at: PointOrTip) -> Result<Point> {
    match at {
        PointOrTip::Point(Point::Origin) => {
            client
                .chainsync()
                .intersect_origin()
                .await
                .map_err(Error::Chainsync)
        },
        PointOrTip::Tip => {
            client
                .chainsync()
                .intersect_tip()
                .await
                .map_err(Error::Chainsync)
        },
        PointOrTip::Point(p @ Point::Specific(..)) => {
            match client.chainsync().find_intersect(vec![p]).await {
                Ok((point, _)) => {
                    match point {
                        Some(point) => Ok(point),
                        None => Err(Error::Chainsync(ClientError::IntersectionNotFound)),
                    }
                },
                Err(error) => Err(Error::Chainsync(error)),
            }
        },
    }
}

/// Resynchronize to the live tip in memory.
async fn resync_live_tip(client: &mut PeerClient, chain: Network) -> Result<Point> {
    let tip = latest_live_point(chain);

    set_client_read_pointer(client, tip).await
}

/// Sand a chain update to any subscribers that are listening.
fn send_update(
    chain: Network, update_sender: &Option<broadcast::Sender<ChainUpdate>>, point: &PointOrTip,
    update: ChainUpdate,
) {
    if let Some(update_sender) = update_sender {
        if let Err(error) = update_sender.send(update) {
            error!(
                chain = chain.to_string(),
                point = format!("{:?}", point),
                "Failed to broadcast the Update : {error}"
            );
        }
    }
}

/// Process a rollback.
fn process_rollback(chain: Network, point: Point, tip: &Tip) -> anyhow::Result<Option<Point>> {
    debug!("RollBackward: {:?} {:?}", point, tip);

    purge_live_chain(chain, &point, PurgeType::Newest);

    // If we have ANY live blocks, then we MUST have the rollback to block, or its a fatal
    // sync error.
    if live_chain_length(chain) > 0 {
        let rollback_block = get_live_block_at(chain, &point);
        if rollback_block.is_none() {
            error!(
                chain = chain.to_string(),
                point = format!("{:?}", point),
                tip = format!("{:?}", tip),
                "No live block at rollback point, this is a fatal sync error"
            );
            return Err(Error::LiveSync("No live block at rollback point".to_string()).into());
        }
    }

    // Next block we receive is a rollback.
    Ok(Some(point))
}

/// Follows the chain until there is an error.
/// If this returns it can be assumed the client is disconnected.
///
/// We take ownership of the client because of that.
async fn follow_chain(peer: &mut PeerClient, chain: Network) -> anyhow::Result<()> {
    let mut update_sender = get_chain_update_tx_queue(chain).await;
    let mut block_is_rollback: Option<Point> = None;

    loop {
        // debug!("Waiting for data from Cardano Peer Node:");

        // We can't get an update sender UNTIL we have released the sync lock.
        if update_sender.is_none() {
            update_sender = get_chain_update_tx_queue(chain).await;
        }

        // Check what response type we need to process.
        let response = match peer.chainsync().state() {
            chainsync::State::CanAwait => peer.chainsync().recv_while_can_await().await,
            chainsync::State::MustReply => peer.chainsync().recv_while_must_reply().await,
            _ => peer.chainsync().request_next().await,
        }
        .with_context(|| "Error while receiving block data from peer")?;

        match response {
            chainsync::NextResponse::RollForward(header, tip) => {
                // Note: Tip is poorly documented.
                // It is a tuple with the following structure:
                // ((Slot#, BlockHash), Block# ).
                // We can find if we are AT tip by comparing the current block Point with the tip
                // Point. We can estimate how far behind we are (in blocks) by
                // subtracting current block height and the tip block height.
                // IF the TIP is <= the current block height THEN we are at tip.
                let decoded_header = MultiEraHeader::decode(
                    header.variant,
                    header.byron_prefix.map(|p| p.0),
                    &header.cbor,
                )
                .with_context(|| "Decoding Block Header")?;

                let point = Point::Specific(decoded_header.slot(), decoded_header.hash().to_vec());

                debug!("RollForward: {:?} {:?}", point, tip);

                let block_data = peer
                    .blockfetch()
                    .fetch_single(point.clone())
                    .await
                    .with_context(|| "Fetching block data")?;

                let live_block_data = MultiEraBlock::new(block_data)?;

                // Add the live block to the head of the live chain
                live_chain_insert(
                    chain,
                    LiveBlock::new(point.clone(), live_block_data.clone()),
                );

                let reported_tip = PointOrTip::Point(tip.0);
                let block_point = PointOrTip::Point(point.clone());

                let mut update_type = chain_update::Type::Block;

                // IF its a rollback block, report it as such.
                if let Some(rollback) = block_is_rollback.take() {
                    // If the live chain is empty, rollback doesn't make sense.
                    if live_chain_length(chain) > 0 {
                        // Can't rely on TIP so we need to check the block itself to see if we are
                        // intact.
                        debug!("RollBack: {:?}", rollback);
                        debug!("Chain Length: {:?}", live_chain_length(chain));
                        debug!("Previous Hash: {:?}", decoded_header.previous_hash());
                        if let Point::Specific(_slot, hash) = rollback {
                            if let Some(previous_hash) = decoded_header.previous_hash() {
                                if hash != previous_hash.as_ref() {
                                    return Err(Error::LiveSync(
                                        "Rollback block previous hash does not match".to_string(),
                                    )
                                    .into());
                                }
                            } else {
                                return Err(Error::LiveSync(
                                    "Rollback block previous hash is missing.".to_string(),
                                )
                                .into());
                            }
                        } else {
                            return Err(
                                Error::LiveSync("Invalid Rollback block".to_string()).into()
                            );
                        }

                        update_type = chain_update::Type::Rollback;
                    }
                }

                let update = ChainUpdate::new(
                    update_type,
                    point,
                    reported_tip <= block_point,
                    live_block_data,
                );
                send_update(chain, &update_sender, &block_point, update);
            },
            chainsync::NextResponse::RollBackward(point, tip) => {
                block_is_rollback = process_rollback(chain, point, &tip)?;
            },
            chainsync::NextResponse::Await => {
                // debug!("Peer Node says: Await");
            },
        }
    }
}

/// Do not return until we have a connection to the peer.
async fn persistent_reconnect(addr: &str, chain: Network) -> PeerClient {
    loop {
        // We never have a connection if we end up around the loop, so make a new one.
        match retry_connect(addr, chain.into()).await {
            Ok(peer) => return peer,
            Err(error) => {
                error!(
                    "Chain Sync for: {} from   {}  : Failed to connect to relay: {}",
                    chain, addr, error,
                );
            },
        };
    }
}

/// Backfill the live chain, based on the Mithril Sync updates.
/// This does NOT return until the live chain has been backfilled from the end of mithril
/// to the current synced tip blocks.
///
/// This only needs to be done once per chain connection.
async fn live_sync_backfill(cfg: &ChainSyncConfig, from: Point) -> anyhow::Result<()> {
    let fill_to = get_fill_to_point(cfg.chain).await;
    let range = (from, fill_to);

    let range_msg = format!("{range:?}");

    let mut peer = persistent_reconnect(&cfg.relay_address, cfg.chain).await;

    // Request the range of blocks from the Peer.
    peer.blockfetch()
        .request_range(range)
        .await
        .with_context(|| "Requesting Block Range")?;

    while let Some(block_data) = peer.blockfetch().recv_while_streaming().await? {
        let block = MultiEraBlock::new(block_data)?;
        let decoded_block = block.decode();
        let slot = decoded_block.slot();
        let hash = decoded_block.hash();
        let live_block = LiveBlock::new(Point::new(slot, hash.to_vec()), block);
        live_chain_insert(cfg.chain, live_block);
        // debug!("Backfilled Block: {}", slot);
    }

    debug!("Backfilled Range OK: {}", range_msg);

    Ok(())
}

/// Backfill and Purge the live chain, based on the Mithril Sync updates.
async fn live_sync_backfill_and_purge(
    cfg: ChainSyncConfig, mut rx: mpsc::Receiver<Point>, mut sync_ready: SyncReadyWaiter,
) {
    let Some(point) = rx.recv().await else {
        error!("Mithril Sync Failed, can not continue chain sync either.");
        return;
    };

    debug!(
        "Before Backfill: Size of the Live Chain is: {} Blocks",
        live_chain_length(cfg.chain)
    );

    // Wait for first Mithril Update advice, which triggers a BACKFILL of the Live Data.
    debug!("Mithril Tip has advanced to: {point:?} : BACKFILL");
    while let Err(error) = live_sync_backfill(&cfg, point.clone()).await {
        error!("Mithril Backfill Sync Failed: {}", error);
        sleep(Duration::from_secs(10)).await;
    }

    debug!(
        "After Backfill: Size of the Live Chain is: {} Blocks",
        live_chain_length(cfg.chain)
    );

    // Once Backfill is completed OK we can use the Blockchain data for Syncing and Querying
    sync_ready.signal();

    let mut update_sender = get_chain_update_tx_queue(cfg.chain).await;

    loop {
        let Some(point) = rx.recv().await else {
            error!("Mithril Sync Failed, can not continue chain sync either.");
            return;
        };

        // We can't get an update sender until the sync is released.
        if update_sender.is_none() {
            update_sender = get_chain_update_tx_queue(cfg.chain).await;
        }

        debug!("Mithril Tip has advanced to: {point:?} : PURGE NEEDED");

        purge_live_chain(cfg.chain, &point, PurgeType::Oldest);

        debug!(
            "After Purge: Size of the Live Chain is: {} Blocks",
            live_chain_length(cfg.chain)
        );

        if let Some(block_data) = MithrilSnapshot::new(cfg.chain).read_block_at(&point) {
            // Get Immutable block that represents this point
            let update = ChainUpdate::new(
                chain_update::Type::ImmutableBlockRollForward,
                point.clone(),
                true,
                block_data,
            );
            let update_point = PointOrTip::Point(point);
            send_update(cfg.chain, &update_sender, &update_point, update);
        } else {
            error!(
                chain = cfg.chain.to_string(),
                point = format!("{:?}", point),
                "Immutable Chain update, but block not found."
            );
        }
    }

    // TODO: If the mithril sync dies, sleep for a bit and make sure the live chain
    // doesn't grow indefinitely.
    // We COULD move the spawn of mithril following into here, and if the rx dies, kill
    // that task, and restart it.
    // In reality, the mithril sync should never die and drop the queue.
}

/// Handle the background downloading of Mithril snapshots for a given network.
/// Note: There can ONLY be at most three of these running at any one time.
/// This is because there can ONLY be one snapshot for each of the three known Cardano
/// networks.
/// # Arguments
///
/// * `network` - The network type for the client to connect to.
/// * `aggregator_url` - A reference to the URL of an aggregator that can be used to
///   create the client.
/// * `genesis_vkey` - The genesis verification key, which is needed to authenticate with
///   the server.
///
/// # Returns
///
/// This does not return, it is a background task.
pub(crate) async fn chain_sync(cfg: ChainSyncConfig, rx: mpsc::Receiver<Point>) {
    debug!(
        "Chain Sync for: {} from {} : Starting",
        cfg.chain, cfg.relay_address,
    );

    // Start the SYNC_READY unlock task.
    let sync_waiter = wait_for_sync_ready(cfg.chain);

    let backfill_cfg = cfg.clone();

    // Start the Live chain backfill task.
    let _backfill_join_handle = spawn(async move {
        live_sync_backfill_and_purge(backfill_cfg.clone(), rx, sync_waiter).await;
    });

    loop {
        // We never have a connection if we end up around the loop, so make a new one.
        let mut peer = persistent_reconnect(&cfg.relay_address, cfg.chain).await;

        if let Err(error) = resync_live_tip(&mut peer, cfg.chain).await {
            // If we fail to resync the tip, then we should stop trying to sync.
            // We'll try again next time.
            error!(
                "Cardano Client {} failed to resync Tip: {}",
                cfg.relay_address, error
            );

            // Couldn't sync to last known block, so purge it.
            purge_latest_live_point(cfg.chain);
            continue;
        };

        // Note: This can ONLY return with an error, otherwise it will sync indefinitely.
        if let Err(error) = follow_chain(&mut peer, cfg.chain).await {
            error!(
                "Cardano Client {} failed to follow chain: {}: Reconnecting.",
                cfg.relay_address, error
            );
            continue;
        }
    }
}<|MERGE_RESOLUTION|>--- conflicted
+++ resolved
@@ -5,22 +5,6 @@
 
 use std::time::Duration;
 
-<<<<<<< HEAD
-use crate::{
-    chain_sync_live_chains::{
-        get_fill_to_point, get_live_block_at, latest_live_point, live_chain_insert,
-        live_chain_length, purge_latest_live_point, purge_live_chain, PurgeType,
-    },
-    chain_sync_ready::{get_chain_update_tx_queue, wait_for_sync_ready, SyncReadyWaiter},
-    chain_update,
-    error::{Error, Result},
-    live_block::LiveBlock,
-    mithril_snapshot::MithrilSnapshot,
-    ChainSyncConfig, ChainUpdate, MultiEraBlock, Network, PointOrTip,
-};
-
-=======
->>>>>>> 2eb1e4d1
 use anyhow::Context;
 use pallas::{
     ledger::traverse::MultiEraHeader,
@@ -49,7 +33,7 @@
     error::{Error, Result},
     live_block::LiveBlock,
     mithril_snapshot::MithrilSnapshot,
-    ChainSyncConfig, ChainUpdate, MultiEraBlockData, Network, PointOrTip,
+    ChainSyncConfig, ChainUpdate, MultiEraBlock, Network, PointOrTip,
 };
 
 /// The maximum number of seconds we wait for a node to connect.
