--- conflicted
+++ resolved
@@ -85,13 +85,10 @@
 chrono-tz = "0.9.0"
 saffron = "0.1.0"
 tokio = "1.36.0"
-<<<<<<< HEAD
 libsqlite3-sys = "0.28.0"
 stringzilla = "3.8.4"
 serial_test = { version = "3.1.1", features = ["file_locks"] }
-=======
 hdf5 = { git="https://github.com/aldanor/hdf5-rust.git", rev="694e900972fbf5ffbdd1a2294f57a2cc3a91c994", version="0.8.1", features = ["static","blosc","zlib","lzf"]}
 console = "0.15.8"
 serde = "1.0"
-serde_json = "1.0"
->>>>>>> 3b0a8371
+serde_json = "1.0"