[workspace]
resolver = "2"
members = [
    "bin",
    "crates/cardano-chain-follower",
    "crates/hermes-ipfs",
]

[workspace.package]
edition = "2021"
version = "0.0.1"
authors = [
    "Steven Johnson <steven.johnson@iohk.io>"
]
homepage = "https://input-output-hk.github.io/hermes"
repository = "https://github.com/input-output-hk/hermes"
license = "MIT OR Apache-2.0"

[workspace.lints.rust]
warnings = "deny"
missing_docs = "deny"
let_underscore_drop = "deny"
non_ascii_idents = "deny"
single_use_lifetimes = "deny"
trivial_casts = "deny"
trivial_numeric_casts = "deny"

[workspace.lints.rustdoc]
broken_intra_doc_links = "deny"
invalid_codeblock_attributes = "deny"
invalid_html_tags = "deny"
invalid_rust_codeblocks = "deny"
bare_urls = "deny"
unescaped_backticks = "deny"

[workspace.lints.clippy]
pedantic = "deny"
unwrap_used = "deny"
expect_used = "deny"
exit = "deny"
get_unwrap = "deny"
index_refutable_slice = "deny"
indexing_slicing = "deny"
match_on_vec_items = "deny"
match_wild_err_arm = "deny"
missing_panics_doc = "deny"
panic = "deny"
string_slice = "deny"
unchecked_duration_subtraction = "deny"
unreachable = "deny"
missing_docs_in_private_items = "deny"

[workspace.dependencies]
# specific commit from the `catalyst` branch
pallas = { git = "https://github.com/input-output-hk/catalyst-pallas.git", rev = "709acb19c52c6b789279ecc4bc8793b5d8b5abe9", version = "0.25.0" }
# specific commit from the `catalyst` branch
pallas-hardano = { git = "https://github.com/input-output-hk/catalyst-pallas.git", rev = "709acb19c52c6b789279ecc4bc8793b5d8b5abe9", version = "0.25.0" }

cardano-chain-follower = { path = "crates/cardano-chain-follower", version = "0.0.1" }

hermes-ipfs = { path = "crates/hermes-ipfs", version = "0.0.1" }

wasmtime = "20.0.2"
rusty_ulid = "2.0.0"
anyhow = "1.0.71"
hex-literal = "0.4.1"
thiserror = "1.0.56"
hex = "0.4.3"
tracing = "0.1.40"
tracing-subscriber = { version = "0.3.18", features = ["env-filter"] }
criterion = "0.5.1"
libtest-mimic = "0.7.0"
crossbeam-queue = "0.3.11"
bip39 = "2.0.0"
iana-time-zone = "0.1.60"
rand = "0.8.5"
bip32 = "0.5.1"
ed25519-bip32 = "0.4.1"
dashmap = "5.5.3"
once_cell = "1.19.0"
clap = "4.5.3"
<<<<<<< HEAD
build-info = "0.0.37"
build-info-build = "0.0.36"
=======
build-info = "0.0.36"
build-info-build = "0.0.37"
>>>>>>> 251656da
derive_more = "0.99.17"
chrono = "0.4.35"
chrono-tz = "0.9.0"
saffron = "0.1.0"
tokio = "1.36.0"
libsqlite3-sys = "0.28.0"
stringzilla = "3.8.4"
serial_test = { version = "3.1.1", features = ["file_locks"] }
temp-dir = "0.1.13"
hdf5 = { git="https://github.com/aldanor/hdf5-rust.git", rev="694e900972fbf5ffbdd1a2294f57a2cc3a91c994", version="0.8.1", features = [ "static", "blosc" ]}
# needs to enable blosc compression functionality for hdf5 crate
blosc-src = { version = "0.3.0", features = ["lz4", "zlib", "zstd"] }
num_cpus = "1.16.0"
console = "0.15.8"
serde = "1.0"
serde_json = "1.0"
jsonschema = "0.18.0"
hmac = "0.12.1"
pbkdf2 = "0.12.2"
blake2b_simd = "1.0.2"
sha2 = "0.10"
ed25519-dalek = "2.1.1"
x509-cert = "0.2.5"
coset = "0.3.7"
libipld = "0.16.0"
libp2p = "0.53.2"
rust-ipfs = "0.11.19"
rustyline-async = "0.4.2"
dirs = "5.0.1"<|MERGE_RESOLUTION|>--- conflicted
+++ resolved
@@ -79,13 +79,8 @@
 dashmap = "5.5.3"
 once_cell = "1.19.0"
 clap = "4.5.3"
-<<<<<<< HEAD
 build-info = "0.0.37"
-build-info-build = "0.0.36"
-=======
-build-info = "0.0.36"
 build-info-build = "0.0.37"
->>>>>>> 251656da
 derive_more = "0.99.17"
 chrono = "0.4.35"
 chrono-tz = "0.9.0"
