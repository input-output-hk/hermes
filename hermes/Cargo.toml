[workspace]
resolver = "2"
members = [
    "bin",
    "crates/cardano-chain-follower",
]

[workspace.package]
edition = "2021"
version = "0.0.1"
authors = [
    "Steven Johnson <steven.johnson@iohk.io>"
]
homepage = "https://input-output-hk.github.io/hermes"
repository = "https://github.com/input-output-hk/hermes"
license = "MIT OR Apache-2.0"

[workspace.lints.rust]
warnings = "deny"
missing_docs = "deny"
let_underscore_drop = "deny"
non_ascii_idents = "deny"
single_use_lifetimes = "deny"
trivial_casts = "deny"
trivial_numeric_casts = "deny"

[workspace.lints.rustdoc]
broken_intra_doc_links = "deny"
invalid_codeblock_attributes = "deny"
invalid_html_tags = "deny"
invalid_rust_codeblocks = "deny"
bare_urls = "deny"
unescaped_backticks = "deny"

[workspace.lints.clippy]
pedantic = "deny"
unwrap_used = "deny"
expect_used = "deny"
exit = "deny"
get_unwrap = "deny"
index_refutable_slice = "deny"
indexing_slicing = "deny"
match_on_vec_items = "deny"
match_wild_err_arm = "deny"
missing_panics_doc = "deny"
panic = "deny"
string_slice = "deny"
unchecked_duration_subtraction = "deny"
unreachable = "deny"
missing_docs_in_private_items = "deny"

[workspace.dependencies]
pallas = { version = "0.22.0" }
pallas-hardano = { version = "0.22.0" }

wasmtime = "17.0.0"
rusty_ulid = "2.0.0"
anyhow = "1.0.71"
blake2b_simd = "1.0.2"
hex-literal = "0.4.1"
thiserror = "1.0.56"
<<<<<<< HEAD
tokio = "1.34.0"
hex = "0.4.3"
tracing = "0.1.40"
tracing-subscriber = "0.3.18"
=======
time = "0.3.34"
>>>>>>> 5b61a71e
<|MERGE_RESOLUTION|>--- conflicted
+++ resolved
@@ -59,11 +59,8 @@
 blake2b_simd = "1.0.2"
 hex-literal = "0.4.1"
 thiserror = "1.0.56"
-<<<<<<< HEAD
 tokio = "1.34.0"
 hex = "0.4.3"
 tracing = "0.1.40"
 tracing-subscriber = "0.3.18"
-=======
-time = "0.3.34"
->>>>>>> 5b61a71e
+time = "0.3.34"