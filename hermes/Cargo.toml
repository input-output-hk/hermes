[workspace]
resolver = "2"
members = [
    "bin",
    "crates/cardano-chain-follower",
]

[workspace.package]
edition = "2021"
version = "0.0.1"
authors = [
    "Steven Johnson <steven.johnson@iohk.io>"
]
homepage = "https://input-output-hk.github.io/hermes"
repository = "https://github.com/input-output-hk/hermes"
license = "MIT OR Apache-2.0"

[workspace.lints.rust]
warnings = "deny"
missing_docs = "deny"
let_underscore_drop = "deny"
non_ascii_idents = "deny"
single_use_lifetimes = "deny"
trivial_casts = "deny"
trivial_numeric_casts = "deny"

[workspace.lints.rustdoc]
broken_intra_doc_links = "deny"
invalid_codeblock_attributes = "deny"
invalid_html_tags = "deny"
invalid_rust_codeblocks = "deny"
bare_urls = "deny"
unescaped_backticks = "deny"

[workspace.lints.clippy]
pedantic = "deny"
unwrap_used = "deny"
expect_used = "deny"
exit = "deny"
get_unwrap = "deny"
index_refutable_slice = "deny"
indexing_slicing = "deny"
match_on_vec_items = "deny"
match_wild_err_arm = "deny"
missing_panics_doc = "deny"
panic = "deny"
string_slice = "deny"
unchecked_duration_subtraction = "deny"
unreachable = "deny"
missing_docs_in_private_items = "deny"

[workspace.dependencies]
pallas = { version = "0.23.0" }
pallas-hardano = { version = "0.23.0" }

wasmtime = "18.0.2"
rusty_ulid = "2.0.0"
anyhow = "1.0.71"
blake2b_simd = "1.0.2"
hex-literal = "0.4.1"
thiserror = "1.0.56"
tokio = "1.34.0"
hex = "0.4.3"
tracing = "0.1.40"
tracing-subscriber = "0.3.18"
criterion = "0.5.1"
time = "0.3.34"
<<<<<<< HEAD
libtest-mimic = "0.7.0"
crossbeam-queue = "0.3.11"
=======
>>>>>>> 809fddb9
once_cell = "1.19.0"<|MERGE_RESOLUTION|>--- conflicted
+++ resolved
@@ -65,9 +65,6 @@
 tracing-subscriber = "0.3.18"
 criterion = "0.5.1"
 time = "0.3.34"
-<<<<<<< HEAD
 libtest-mimic = "0.7.0"
 crossbeam-queue = "0.3.11"
-=======
->>>>>>> 809fddb9
 once_cell = "1.19.0"