[workspace]
resolver = "2"
members = [
    "bin",
    "crates/cardano-chain-follower",
    "crates/hermes-ipfs",
]

[workspace.package]
edition = "2021"
version = "0.0.1"
authors = [
    "Steven Johnson <steven.johnson@iohk.io>"
]
homepage = "https://input-output-hk.github.io/hermes"
repository = "https://github.com/input-output-hk/hermes"
license = "MIT OR Apache-2.0"

[workspace.lints.rust]
warnings = "deny"
missing_docs = "deny"
let_underscore_drop = "deny"
non_ascii_idents = "deny"
single_use_lifetimes = "deny"
trivial_casts = "deny"
trivial_numeric_casts = "deny"

[workspace.lints.rustdoc]
broken_intra_doc_links = "deny"
invalid_codeblock_attributes = "deny"
invalid_html_tags = "deny"
invalid_rust_codeblocks = "deny"
bare_urls = "deny"
unescaped_backticks = "deny"

[workspace.lints.clippy]
pedantic = "deny"
unwrap_used = "deny"
expect_used = "deny"
exit = "deny"
get_unwrap = "deny"
index_refutable_slice = "deny"
indexing_slicing = "deny"
match_on_vec_items = "deny"
match_wild_err_arm = "deny"
missing_panics_doc = "deny"
panic = "deny"
string_slice = "deny"
unchecked_duration_subtraction = "deny"
unreachable = "deny"
missing_docs_in_private_items = "deny"

[workspace.dependencies]
# specific commit from the `catalyst` branch
pallas = { git = "https://github.com/input-output-hk/catalyst-pallas.git", rev = "709acb19c52c6b789279ecc4bc8793b5d8b5abe9", version = "0.25.0" }
# specific commit from the `catalyst` branch
pallas-hardano = { git = "https://github.com/input-output-hk/catalyst-pallas.git", rev = "709acb19c52c6b789279ecc4bc8793b5d8b5abe9", version = "0.25.0" }

cardano-chain-follower = { path = "crates/cardano-chain-follower", version = "0.0.1" }

wasmtime = "20.0.2"
rusty_ulid = "2.0.0"
anyhow = "1.0.71"
hex-literal = "0.4.1"
thiserror = "1.0.56"
hex = "0.4.3"
tracing = "0.1.40"
tracing-subscriber = { version = "0.3.18", features = ["env-filter"] }
criterion = "0.5.1"
libtest-mimic = "0.7.0"
crossbeam-queue = "0.3.11"
bip39 = "2.0.0"
iana-time-zone = "0.1.60"
rand = "0.8.5"
bip32 = "0.5.1"
ed25519-bip32 = "0.4.1"
dashmap = "5.5.3"
once_cell = "1.19.0"
clap = "4.5.3"
build-info = "0.0.36"
build-info-build = "0.0.36"
derive_more = "0.99.17"
chrono = "0.4.35"
chrono-tz = "0.9.0"
saffron = "0.1.0"
tokio = "1.36.0"
libsqlite3-sys = "0.28.0"
stringzilla = "3.8.4"
serial_test = { version = "3.1.1", features = ["file_locks"] }
hdf5 = { git="https://github.com/aldanor/hdf5-rust.git", rev="694e900972fbf5ffbdd1a2294f57a2cc3a91c994", version="0.8.1", features = [ "static", "blosc" ]}
# needs to enable blosc compression functionality for hdf5 crate
blosc-src = { version = "0.3.0", features = ["lz4", "zlib", "zstd"] }
num_cpus = "1.16.0"
console = "0.15.8"
serde = "1.0"
serde_json = "1.0"
jsonschema = "0.18.0"
hmac = "0.12.1"
pbkdf2 = "0.12.2"
blake2b_simd = "1.0.2"
sha2 = "0.10"
ed25519-dalek = "2.1.1"
x509-cert = "0.2.5"
<<<<<<< HEAD
coset = "0.3.7"
=======
libipld = "0.16.0"
rust-ipfs = "0.11.19"
rustyline-async = "0.4.2"
>>>>>>> b014949e
<|MERGE_RESOLUTION|>--- conflicted
+++ resolved
@@ -101,10 +101,7 @@
 sha2 = "0.10"
 ed25519-dalek = "2.1.1"
 x509-cert = "0.2.5"
-<<<<<<< HEAD
 coset = "0.3.7"
-=======
 libipld = "0.16.0"
 rust-ipfs = "0.11.19"
-rustyline-async = "0.4.2"
->>>>>>> b014949e
+rustyline-async = "0.4.2"