--- conflicted
+++ resolved
@@ -3,11 +3,8 @@
 members = [
     "bin",
     "bin/tests/integration/components/http_request_rte_01",
-<<<<<<< HEAD
-    "bin/tests/integration/components/failed_init"
-=======
-    "bin/tests/integration/components/sleep_component",
->>>>>>> a18a2b97
+    "bin/tests/integration/components/failed_init",
+    "bin/tests/integration/components/sleep_component"
 ]
 default-members = [
     "bin",
