[workspace]
resolver = "2"
members = [
    "bin",
    "crates/cardano-chain-follower",
]

[workspace.package]
edition = "2021"
version = "0.0.1"
authors = [
    "Steven Johnson <steven.johnson@iohk.io>"
]
homepage = "https://input-output-hk.github.io/hermes"
repository = "https://github.com/input-output-hk/hermes"
license = "MIT OR Apache-2.0"

[workspace.lints.rust]
warnings = "deny"
missing_docs = "deny"
let_underscore_drop = "deny"
non_ascii_idents = "deny"
single_use_lifetimes = "deny"
trivial_casts = "deny"
trivial_numeric_casts = "deny"

[workspace.lints.rustdoc]
broken_intra_doc_links = "deny"
invalid_codeblock_attributes = "deny"
invalid_html_tags = "deny"
invalid_rust_codeblocks = "deny"
bare_urls = "deny"
unescaped_backticks = "deny"

[workspace.lints.clippy]
pedantic = "deny"
unwrap_used = "deny"
expect_used = "deny"
exit = "deny"
get_unwrap = "deny"
index_refutable_slice = "deny"
indexing_slicing = "deny"
match_on_vec_items = "deny"
match_wild_err_arm = "deny"
missing_panics_doc = "deny"
panic = "deny"
string_slice = "deny"
unchecked_duration_subtraction = "deny"
unreachable = "deny"
missing_docs_in_private_items = "deny"

[workspace.dependencies]
pallas = { git = "https://github.com/input-output-hk/catalyst-pallas.git", branch = "fix/immutable-secondary", version = "0.24.0" }
pallas-hardano = { git = "https://github.com/input-output-hk/catalyst-pallas.git", branch = "fix/immutable-secondary", version = "0.24.0" }

wasmtime = "18.0.2"
rusty_ulid = "2.0.0"
anyhow = "1.0.71"
blake2b_simd = "1.0.2"
hex-literal = "0.4.1"
thiserror = "1.0.56"
hex = "0.4.3"
tracing = "0.1.40"
tracing-subscriber = "0.3.18"
criterion = "0.5.1"
libtest-mimic = "0.7.0"
crossbeam-queue = "0.3.11"
bip39 = "2.0.0"
iana-time-zone = "0.1.60"
cryptoxide = "0.4.4"
rand = "0.8.5"
bip32 = "0.5.1"
ed25519-bip32 = "0.4.1"
dashmap = "5.5.3"
once_cell = "1.19.0"
<<<<<<< HEAD
chrono = "0.4.35"
chrono-tz = "0.8.6"
saffron = "0.1.0"
tokio = "1.36.0"
=======
clap = "4.5.3"
build-info = "0.0.36"
derive_more = { version= "0.99.17", default-features= false }
build-info-build = "0.0.36"
>>>>>>> e22e0576
<|MERGE_RESOLUTION|>--- conflicted
+++ resolved
@@ -73,14 +73,11 @@
 ed25519-bip32 = "0.4.1"
 dashmap = "5.5.3"
 once_cell = "1.19.0"
-<<<<<<< HEAD
-chrono = "0.4.35"
-chrono-tz = "0.8.6"
-saffron = "0.1.0"
-tokio = "1.36.0"
-=======
 clap = "4.5.3"
 build-info = "0.0.36"
 derive_more = { version= "0.99.17", default-features= false }
 build-info-build = "0.0.36"
->>>>>>> e22e0576
+chrono = "0.4.35"
+chrono-tz = "0.8.6"
+saffron = "0.1.0"
+tokio = "1.36.0"