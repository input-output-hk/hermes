[workspace]
resolver = "2"
members = [
    "bin",
    "crates/cardano-chain-follower",
]

[workspace.package]
edition = "2021"
version = "0.0.1"
authors = [
    "Steven Johnson <steven.johnson@iohk.io>"
]
homepage = "https://input-output-hk.github.io/hermes"
repository = "https://github.com/input-output-hk/hermes"
license = "MIT OR Apache-2.0"

[workspace.lints.rust]
warnings = "deny"
missing_docs = "deny"
let_underscore_drop = "deny"
non_ascii_idents = "deny"
single_use_lifetimes = "deny"
trivial_casts = "deny"
trivial_numeric_casts = "deny"

[workspace.lints.rustdoc]
broken_intra_doc_links = "deny"
invalid_codeblock_attributes = "deny"
invalid_html_tags = "deny"
invalid_rust_codeblocks = "deny"
bare_urls = "deny"
unescaped_backticks = "deny"

[workspace.lints.clippy]
pedantic = "deny"
unwrap_used = "deny"
expect_used = "deny"
exit = "deny"
get_unwrap = "deny"
index_refutable_slice = "deny"
indexing_slicing = "deny"
match_on_vec_items = "deny"
match_wild_err_arm = "deny"
missing_panics_doc = "deny"
panic = "deny"
string_slice = "deny"
unchecked_duration_subtraction = "deny"
unreachable = "deny"
missing_docs_in_private_items = "deny"

[workspace.dependencies]
pallas = { version = "0.22.0" }
pallas-hardano = { version = "0.22.0" }

wasmtime = "17.0.0"
rusty_ulid = "2.0.0"
anyhow = "1.0.71"
<<<<<<< HEAD
blake2b_simd = "1.0.2"
hex-literal = "0.4.1"
=======
thiserror = "1.0.56"
>>>>>>> 1fdb165b
<|MERGE_RESOLUTION|>--- conflicted
+++ resolved
@@ -56,9 +56,6 @@
 wasmtime = "17.0.0"
 rusty_ulid = "2.0.0"
 anyhow = "1.0.71"
-<<<<<<< HEAD
 blake2b_simd = "1.0.2"
 hex-literal = "0.4.1"
-=======
-thiserror = "1.0.56"
->>>>>>> 1fdb165b
+thiserror = "1.0.56"