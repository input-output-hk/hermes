[workspace]
resolver = "2"
members = [
    "bin",
    "crates/cardano-chain-follower",
    "crates/hermes-ipfs",
]

[workspace.package]
edition = "2021"
version = "0.0.1"
authors = [
    "Steven Johnson <steven.johnson@iohk.io>"
]
homepage = "https://input-output-hk.github.io/hermes"
repository = "https://github.com/input-output-hk/hermes"
license = "MIT OR Apache-2.0"

[workspace.lints.rust]
warnings = "deny"
missing_docs = "deny"
let_underscore_drop = "deny"
non_ascii_idents = "deny"
single_use_lifetimes = "deny"
trivial_casts = "deny"
trivial_numeric_casts = "deny"

[workspace.lints.rustdoc]
broken_intra_doc_links = "deny"
invalid_codeblock_attributes = "deny"
invalid_html_tags = "deny"
invalid_rust_codeblocks = "deny"
bare_urls = "deny"
unescaped_backticks = "deny"

[workspace.lints.clippy]
pedantic = "deny"
unwrap_used = "deny"
expect_used = "deny"
exit = "deny"
get_unwrap = "deny"
index_refutable_slice = "deny"
indexing_slicing = "deny"
match_on_vec_items = "deny"
match_wild_err_arm = "deny"
missing_panics_doc = "deny"
panic = "deny"
string_slice = "deny"
unchecked_duration_subtraction = "deny"
unreachable = "deny"
missing_docs_in_private_items = "deny"

[workspace.dependencies]
# specific commit from the `catalyst` branch
pallas = { git = "https://github.com/input-output-hk/catalyst-pallas.git", rev = "709acb19c52c6b789279ecc4bc8793b5d8b5abe9", version = "0.25.0" }
# specific commit from the `catalyst` branch
pallas-hardano = { git = "https://github.com/input-output-hk/catalyst-pallas.git", rev = "709acb19c52c6b789279ecc4bc8793b5d8b5abe9", version = "0.25.0" }

cardano-chain-follower = { path = "crates/cardano-chain-follower", version = "0.0.1" }

wasmtime = "20.0.2"
rusty_ulid = "2.0.0"
anyhow = "1.0.71"
hex-literal = "0.4.1"
thiserror = "1.0.56"
hex = "0.4.3"
tracing = "0.1.40"
tracing-subscriber = { version = "0.3.18", features = ["env-filter"] }
criterion = "0.5.1"
libtest-mimic = "0.7.0"
crossbeam-queue = "0.3.11"
bip39 = "2.0.0"
iana-time-zone = "0.1.60"
rand = "0.8.5"
bip32 = "0.5.1"
ed25519-bip32 = "0.4.1"
dashmap = "5.5.3"
once_cell = "1.19.0"
clap = "4.5.3"
build-info = "0.0.36"
build-info-build = "0.0.36"
derive_more = "0.99.17"
chrono = "0.4.35"
chrono-tz = "0.9.0"
saffron = "0.1.0"
tokio = "1.36.0"
libsqlite3-sys = "0.28.0"
stringzilla = "3.8.4"
serial_test = { version = "3.1.1", features = ["file_locks"] }
hdf5 = { git="https://github.com/aldanor/hdf5-rust.git", rev="694e900972fbf5ffbdd1a2294f57a2cc3a91c994", version="0.8.1", features = [ "static", "blosc" ]}
# needs to enable blosc compression functionality for hdf5 crate
blosc-src = { version = "0.3.0", features = ["lz4", "zlib", "zstd"] }
num_cpus = "1.16.0"
console = "0.15.8"
serde = "1.0"
serde_json = "1.0"
jsonschema = "0.18.0"
<<<<<<< HEAD
libipld = "0.16.0"
rust-ipfs = "0.11.19"
rustyline-async = "0.4.2"
=======
hmac = "0.12.1"
pbkdf2 = "0.12.2"
blake2b_simd = "1.0.2"
sha2 = "0.10"
ed25519-dalek = "2.1.1"
x509-cert = "0.2.5"
>>>>>>> 333222e8
<|MERGE_RESOLUTION|>--- conflicted
+++ resolved
@@ -95,15 +95,12 @@
 serde = "1.0"
 serde_json = "1.0"
 jsonschema = "0.18.0"
-<<<<<<< HEAD
-libipld = "0.16.0"
-rust-ipfs = "0.11.19"
-rustyline-async = "0.4.2"
-=======
 hmac = "0.12.1"
 pbkdf2 = "0.12.2"
 blake2b_simd = "1.0.2"
 sha2 = "0.10"
 ed25519-dalek = "2.1.1"
 x509-cert = "0.2.5"
->>>>>>> 333222e8
+libipld = "0.16.0"
+rust-ipfs = "0.11.19"
+rustyline-async = "0.4.2"