--- conflicted
+++ resolved
@@ -92,8 +92,4 @@
 console = "0.15.8"
 serde = "1.0"
 serde_json = "1.0"
-<<<<<<< HEAD
-jsonschema = "0.18.0"
-uri_parser = "0.2.0"
-=======
->>>>>>> 6833aeac
+jsonschema = "0.18.0"