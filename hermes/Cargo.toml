--- conflicted
+++ resolved
@@ -54,7 +54,7 @@
 
 hermes-ipfs = { path = "crates/hermes-ipfs", version = "0.0.1" }
 
-wasmtime = "22.0.0"
+wasmtime = "23.0.1"
 rusty_ulid = "2.0.0"
 anyhow = "1.0.71"
 blake2b_simd = "1.0.2"
@@ -83,7 +83,6 @@
 chrono = "0.4.38"
 chrono-tz = "0.9.0"
 saffron = "0.1.0"
-<<<<<<< HEAD
 tokio = { version = "1.36.0", features = [
     "macros",
     "rt",
@@ -93,21 +92,14 @@
 ] }
 tokio-util = { version = "0.7.11", features = ["codec"] }
 tokio-stream = "0.1.15"
-libsqlite3-sys = "0.29.0"
+libsqlite3-sys = "0.30.0"
 stringzilla = "3.8.4"
 serial_test = { version = "3.1.1", features = ["file_locks"] }
 hdf5 = { git = "https://github.com/aldanor/hdf5-rust.git", rev = "694e900972fbf5ffbdd1a2294f57a2cc3a91c994", version = "0.8.1", features = [
     "static",
     "blosc",
 ] }
-=======
-tokio = "1.36.0"
-libsqlite3-sys = "0.29.0"
-stringzilla = "3.8.4"
-serial_test = { version = "3.1.1", features = ["file_locks"] }
 temp-dir = "0.1.13"
-hdf5 = { git="https://github.com/aldanor/hdf5-rust.git", rev="694e900972fbf5ffbdd1a2294f57a2cc3a91c994", version="0.8.1", features = [ "static", "blosc" ]}
->>>>>>> 77c96d4c
 # needs to enable blosc compression functionality for hdf5 crate
 blosc-src = { version = "0.3.0", features = ["lz4", "zlib", "zstd"] }
 num_cpus = "1.16.0"
@@ -167,12 +159,9 @@
 libp2p = "0.53.2"
 rust-ipfs = "0.11.19"
 rustyline-async = "0.4.2"
-<<<<<<< HEAD
 ouroboros = "0.18.4"
 memx = "0.1.32"
 fmmap = {version = "0.3.3", features = ["sync", "tokio-async"]}
 minicbor = {version = "0.24.2", features = ["alloc", "derive"]}
 redb = {version = "2.1.1", features = ["cache_metrics"]}
-=======
-dirs = "5.0.1"
->>>>>>> 77c96d4c
+heed = {version = "0.20.3"}