[workspace]
resolver = "2"
members = [
    "bin",
    "crates/cardano-chain-follower",
]

[workspace.package]
edition = "2021"
version = "0.0.1"
authors = [
    "Steven Johnson <steven.johnson@iohk.io>"
]
homepage = "https://input-output-hk.github.io/hermes"
repository = "https://github.com/input-output-hk/hermes"
license = "MIT OR Apache-2.0"

[workspace.lints.rust]
warnings = "deny"
missing_docs = "deny"
let_underscore_drop = "deny"
non_ascii_idents = "deny"
single_use_lifetimes = "deny"
trivial_casts = "deny"
trivial_numeric_casts = "deny"

[workspace.lints.rustdoc]
broken_intra_doc_links = "deny"
invalid_codeblock_attributes = "deny"
invalid_html_tags = "deny"
invalid_rust_codeblocks = "deny"
bare_urls = "deny"
unescaped_backticks = "deny"

[workspace.lints.clippy]
pedantic = "deny"
unwrap_used = "deny"
expect_used = "deny"
exit = "deny"
get_unwrap = "deny"
index_refutable_slice = "deny"
indexing_slicing = "deny"
match_on_vec_items = "deny"
match_wild_err_arm = "deny"
missing_panics_doc = "deny"
panic = "deny"
string_slice = "deny"
unchecked_duration_subtraction = "deny"
unreachable = "deny"
missing_docs_in_private_items = "deny"

[workspace.dependencies]
pallas = { version = "0.23.0" }
pallas-hardano = { version = "0.23.0" }

wasmtime = "18.0.2"
rusty_ulid = "2.0.0"
anyhow = "1.0.71"
blake2b_simd = "1.0.2"
hex-literal = "0.4.1"
thiserror = "1.0.56"
tokio = "1.34.0"
hex = "0.4.3"
tracing = "0.1.40"
tracing-subscriber = "0.3.18"
criterion = "0.5.1"
time = "0.3.34"
chrono = "0.4.34"
chrono-tz = "0.8.6"
libtest-mimic = "0.7.0"
crossbeam-queue = "0.3.11"
bip39 = "2.0.0"
iana-time-zone = "0.1.60"
cryptoxide = "0.4.4"
rand = "0.8.5"
bip32 = "0.5.1"
ed25519-bip32 = "0.4.1"
dashmap = "5.5.3"
once_cell = "1.19.0"
clap = "4.5.3"
build-info = "0.0.36"
<<<<<<< HEAD
derive_more =  { version= "0.99.17", default-features= false }
=======
derive_more = { version= "0.99.17", default-features= false }
build-info-build = "0.0.36"
>>>>>>> 1807df67
<|MERGE_RESOLUTION|>--- conflicted
+++ resolved
@@ -79,9 +79,5 @@
 once_cell = "1.19.0"
 clap = "4.5.3"
 build-info = "0.0.36"
-<<<<<<< HEAD
-derive_more =  { version= "0.99.17", default-features= false }
-=======
 derive_more = { version= "0.99.17", default-features= false }
-build-info-build = "0.0.36"
->>>>>>> 1807df67
+build-info-build = "0.0.36"