[workspace]
resolver = "2"
members = [
    "bin",
    "crates/cardano-chain-follower",
]

[workspace.package]
edition = "2021"
version = "0.0.1"
authors = [
    "Steven Johnson <steven.johnson@iohk.io>"
]
homepage = "https://input-output-hk.github.io/hermes"
repository = "https://github.com/input-output-hk/hermes"
license = "MIT OR Apache-2.0"

[workspace.lints.rust]
warnings = "deny"
missing_docs = "deny"
let_underscore_drop = "deny"
non_ascii_idents = "deny"
single_use_lifetimes = "deny"
trivial_casts = "deny"
trivial_numeric_casts = "deny"

[workspace.lints.rustdoc]
broken_intra_doc_links = "deny"
invalid_codeblock_attributes = "deny"
invalid_html_tags = "deny"
invalid_rust_codeblocks = "deny"
bare_urls = "deny"
unescaped_backticks = "deny"

[workspace.lints.clippy]
pedantic = "deny"
unwrap_used = "deny"
expect_used = "deny"
exit = "deny"
get_unwrap = "deny"
index_refutable_slice = "deny"
indexing_slicing = "deny"
match_on_vec_items = "deny"
match_wild_err_arm = "deny"
missing_panics_doc = "deny"
panic = "deny"
string_slice = "deny"
unchecked_duration_subtraction = "deny"
unreachable = "deny"
missing_docs_in_private_items = "deny"

[workspace.dependencies]
pallas = { version = "0.23.0" }
pallas-hardano = { version = "0.23.0" }

wasmtime = "18.0.2"
rusty_ulid = "2.0.0"
anyhow = "1.0.71"
blake2b_simd = "1.0.2"
hex-literal = "0.4.1"
thiserror = "1.0.56"
<<<<<<< HEAD
time = "0.3.34"
libtest-mimic = "0.7.0"
crossbeam-queue = "0.3.11"
=======
criterion = "0.5.1"
time = "0.3.34"
>>>>>>> 5d3746d9
<|MERGE_RESOLUTION|>--- conflicted
+++ resolved
@@ -59,11 +59,7 @@
 blake2b_simd = "1.0.2"
 hex-literal = "0.4.1"
 thiserror = "1.0.56"
-<<<<<<< HEAD
+criterion = "0.5.1"
 time = "0.3.34"
 libtest-mimic = "0.7.0"
-crossbeam-queue = "0.3.11"
-=======
-criterion = "0.5.1"
-time = "0.3.34"
->>>>>>> 5d3746d9
+crossbeam-queue = "0.3.11"