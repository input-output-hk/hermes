# cspell: words msvc, wasip, RUSTSEC, rustls, libssh, reqwest, tinyvec, Leay, webpki

[graph]
# cargo-deny is really only ever intended to run on the "normal" tier-1 targets
targets = [
    "x86_64-unknown-linux-gnu",
    "aarch64-unknown-linux-gnu",
    "x86_64-unknown-linux-musl",
    "aarch64-apple-darwin",
    "x86_64-apple-darwin",
    "x86_64-pc-windows-msvc",
    "wasm32-unknown-unknown",
    "wasm32-wasip1",
    "wasm32-wasip2",
]

[advisories]
version = 2
ignore = [
    { id = "RUSTSEC-2020-0168", reason = "`mach` is used by wasmtime and we have no control over that." },
    { id = "RUSTSEC-2021-0145", reason = "we don't target windows, and don't use a custom global allocator." },
]

[bans]
multiple-versions = "warn"
wildcards = 'deny'
deny = [
    # { crate = "git2", use-instead = "gix" },
    { crate = "openssl", use-instead = "rustls" },
    { crate = "openssl-sys", use-instead = "rustls" },
    "libssh2-sys",
    # { crate = "cmake", use-instead = "cc" },
    # { crate = "windows", reason = "bloated and unnecessary", use-instead = "ideally inline bindings, practically, windows-sys" },
]
skip = [
    # { crate = "bitflags@1.3.2", reason = "https://github.com/seanmonstar/reqwest/pull/2130 should be in the next version" },
    # { crate = "winnow@0.5.40", reason = "gix 0.59 was yanked, see https://github.com/Byron/gitoxide/issues/1309" },
    # { crate = "heck@0.4.1", reason = "strum_macros uses this old version" },
    # { crate = "base64@0.21.7", reason = "gix-transport pulls in this old version, as well as a newer version via reqwest" },
    # { crate = "byte-array-literalsase64@0.21.7", reason = "gix-transport pulls in this old version, as well as a newer version via reqwest" },
]
skip-tree = [
    { crate = "windows-sys@0.48.0", reason = "a foundational crate for many that bumps far too frequently to ever have a shared version" },
]

[sources]
unknown-registry = "deny"
unknown-git = "deny"

# List of URLs for allowed Git repositories
allow-git = [
    "https://github.com/input-output-hk/hermes.git",
    "https://github.com/input-output-hk/catalyst-pallas.git",
    "https://github.com/bytecodealliance/wasmtime",
    "https://github.com/aldanor/hdf5-rust",
    "https://github.com/input-output-hk/catalyst-mithril.git",
]

[licenses]
version = 2
# Don't warn if a listed license isn't found
unused-allowed-license = "allow"
# We want really high confidence when inferring licenses from text
confidence-threshold = 0.93
allow = [
    "MIT",
    "Apache-2.0",
    "Unicode-DFS-2016",
    "BSD-3-Clause",
    "BSD-2-Clause",
    "BlueOak-1.0.0",
    "Apache-2.0 WITH LLVM-exception",
    "CC0-1.0",
    "ISC",
<<<<<<< HEAD
    "Zlib",
=======
    "Unicode-3.0",
    "MPL-2.0",
>>>>>>> 2513bb33
]
exceptions = [
    { allow = [
        "OpenSSL",
    ], crate = "ring" }, # OpenSSL license is permissive, but be explicit about where we accept it.
    #{ allow = [
    #    "LGPL-3.0",
    #], crate = "rug" }, # LGPL is ok, but be explicit about where we allow it.
    #{ allow = [
    #    "LGPL-3.0",
    #], crate = "gmp-mpfr-sys" }, # LGPL is ok, but be explicit about where we allow it.
]

[[licenses.clarify]]
crate = "byte-array-literals"
expression = "Apache-2.0 WITH LLVM-exception"
license-files = [{ path = "../../../LICENSE", hash = 0x001c7e6c }]

[[licenses.clarify]]
crate = "hdf5-src"
expression = "MIT"
license-files = [{ path = "../LICENSE-MIT", hash = 0x001c7e6c }]

[[licenses.clarify]]
crate = "ring"
<<<<<<< HEAD
=======
expression = "MIT"
license-files = [{ path = "LICENSE", hash = 0xbd0eed23 }]

>>>>>>> 2513bb33
# SPDX considers OpenSSL to encompass both the OpenSSL and SSLeay licenses
# https://spdx.org/licenses/OpenSSL.html
# ISC - Both BoringSSL and ring use this for their new files
# MIT - "Files in third_party/ have their own licenses, as described therein. The MIT
# license, for third_party/fiat, which, unlike other third_party directories, is
# compiled into non-test libraries, is included below."
# OpenSSL - Obviously
expression = "ISC AND MIT AND OpenSSL"
license-files = [{ path = "LICENSE", hash = 0xbd0eed23 }]

#[[licenses.clarify]]
#crate = "rug"
#expression = "LGPL-3.0"
#license-files = [{ path = "LICENSE", hash = 0x001c7e6c }]

#[[licenses.clarify]]
#crate = "gmp-mpfr-sys"
#expression = "LGPL-3.0"
#license-files = [{ path = "LICENSE", hash = 0x001c7e6c }]<|MERGE_RESOLUTION|>--- conflicted
+++ resolved
@@ -72,12 +72,9 @@
     "Apache-2.0 WITH LLVM-exception",
     "CC0-1.0",
     "ISC",
-<<<<<<< HEAD
     "Zlib",
-=======
     "Unicode-3.0",
     "MPL-2.0",
->>>>>>> 2513bb33
 ]
 exceptions = [
     { allow = [
@@ -103,12 +100,9 @@
 
 [[licenses.clarify]]
 crate = "ring"
-<<<<<<< HEAD
-=======
-expression = "MIT"
+expression = "ISC AND MIT AND OpenSSL"
 license-files = [{ path = "LICENSE", hash = 0xbd0eed23 }]
 
->>>>>>> 2513bb33
 # SPDX considers OpenSSL to encompass both the OpenSSL and SSLeay licenses
 # https://spdx.org/licenses/OpenSSL.html
 # ISC - Both BoringSSL and ring use this for their new files
@@ -116,8 +110,6 @@
 # license, for third_party/fiat, which, unlike other third_party directories, is
 # compiled into non-test libraries, is included below."
 # OpenSSL - Obviously
-expression = "ISC AND MIT AND OpenSSL"
-license-files = [{ path = "LICENSE", hash = 0xbd0eed23 }]
 
 #[[licenses.clarify]]
 #crate = "rug"
