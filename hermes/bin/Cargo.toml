--- conflicted
+++ resolved
@@ -30,37 +30,18 @@
 path = "tests/integration/tests/mod.rs"
 
 [dependencies]
-<<<<<<< HEAD
-# HDF5 is consumed using a git tag, because the latest release is very old, but the code is much more advanced.
-hdf5 = { package = "hdf5-metno", version = "0.10.1", features = [ "static", "blosc", "blosc-zstd" ] }
-# needs to enable blosc compression functionality for hdf5 crate
-blosc-src = { version = "0.3.4", features = ["lz4", "zlib", "zstd"] }
-
-# fixes the dependency of libp2p of hermes-ipfs, because latest version uses MSRV higher than ours.
-yamux = "=0.13.3"
-
-criterion = {version = "0.6.0", optional=true}
-
+# Catalyst Internal Crates
+hermes-ipfs = { version = "0.0.5", git = "https://github.com/input-output-hk/catalyst-libs.git", tag = "hermes-ipfs/v0.0.5" }
 cardano-blockchain-types = { version = "0.0.5", git = "https://github.com/input-output-hk/catalyst-libs.git", tag = "cardano-blockchain-types-v0.0.5" }
 cardano-chain-follower = { version = "0.0.11", git = "https://github.com/input-output-hk/catalyst-libs.git", tag = "cardano-chain-follower-v0.0.11" }
-hermes-ipfs = { version = "0.0.3", git = "https://github.com/input-output-hk/catalyst-libs.git", tag = "v0.0.3" }
-=======
-# specific commit from the `catalyst` branch
-# Point to latest pallas when we eliminate the dependency on the old chain follower.
-pallas = { git = "https://github.com/input-output-hk/catalyst-pallas.git", rev = "709acb19c52c6b789279ecc4bc8793b5d8b5abe9", version = "0.25.0" }
-
-# Our custom crates
-hermes-ipfs = { version = "0.0.5", git = "https://github.com/input-output-hk/catalyst-libs.git", tag = "hermes-ipfs/v0.0.5" }
-cardano-chain-follower = { path = "../crates/cardano-chain-follower", version = "0.0.1" }
 
 # HDF5 is consumed using a git tag, because the latest release is very old, but the code is much more advanced.
 hdf5 = { package = "hdf5-metno", version = "0.10.1", features = [ "static", "blosc", "blosc-zstd" ] }
 # needs to enable blosc compression functionality for hdf5 crate
 blosc-src = { version = "0.3.6", features = ["lz4", "zlib", "zstd"] }
->>>>>>> f936663d
 
+wasmtime = { version = "35.0.0", default-features = false, features = ["runtime", "cranelift", "component-model"] }
 criterion = {version = "0.7.0", optional=true}
-wasmtime = { version = "35.0.0", default-features = false, features = ["runtime", "cranelift", "component-model"] }
 rusty_ulid = "2.0.0"
 anyhow = "1.0.98"
 hex-literal = "1.0.0"
