[package]
name = "hermes"
description = "The Hermes Node"
keywords = ["cardano", "catalyst", "hermes"]
categories = ["command-line-utilities"]
version.workspace = true
authors.workspace = true
edition.workspace = true
license.workspace = true
repository.workspace = true

<<<<<<< HEAD
[dependencies]
wasmtime = { workspace = true, features = ["component-model"] }
=======
[lints]
workspace = true
>>>>>>> 6b8f26a5
<|MERGE_RESOLUTION|>--- conflicted
+++ resolved
@@ -9,10 +9,8 @@
 license.workspace = true
 repository.workspace = true
 
-<<<<<<< HEAD
-[dependencies]
-wasmtime = { workspace = true, features = ["component-model"] }
-=======
 [lints]
 workspace = true
->>>>>>> 6b8f26a5
+
+[dependencies]
+wasmtime = { workspace = true, features = ["component-model"] }