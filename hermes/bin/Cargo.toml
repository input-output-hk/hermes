[package]
name = "hermes"
description = "The Hermes Node"
keywords = ["cardano", "catalyst", "hermes"]
categories = ["command-line-utilities"]
version.workspace = true
authors.workspace = true
edition.workspace = true
license.workspace = true
repository.workspace = true

[features]
bench = ["dep:criterion"]

[lints]
workspace = true

[[bench]]
name = "module"
harness = false
required-features = ["bench"]

[[test]]
name = "wasm-component-integration-tests"
path = "tests/wasm-integration/main.rs"
harness = false

[[test]]
name = "integration"
path = "tests/integration/tests/mod.rs"

[dependencies]
# specific commit from the `catalyst` branch
pallas = { git = "https://github.com/input-output-hk/catalyst-pallas.git", rev = "709acb19c52c6b789279ecc4bc8793b5d8b5abe9", version = "0.25.0" }

# HDF5 is consumed using a git tag, because the latest release is very old, but the code is much more advanced.
hdf5 = { package = "hdf5-metno", version = "0.10.1", features = [ "static", "blosc", "blosc-zstd" ] }
# needs to enable blosc compression functionality for hdf5 crate
blosc-src = { version = "0.3.4", features = ["lz4", "zlib", "zstd"] }

# fixes the dependency of libp2p of hermes-ipfs, because latest version uses MSRV higher than ours.
yamux = "=0.13.3"

criterion = {version = "0.6.0", optional=true}

cardano-chain-follower = { path = "../crates/cardano-chain-follower", version = "0.0.1" }
hermes-ipfs = { version = "0.0.3", git = "https://github.com/input-output-hk/catalyst-libs.git", tag = "v0.0.3" }

wasmtime = { version = "33.0.0", default-features = false, features = ["runtime", "cranelift", "component-model"] }
rusty_ulid = "2.0.0"
anyhow = "1.0.89"
hex-literal = "1.0.0"
thiserror = "2.0.12"
hex = "0.4.3"
tracing = {version="0.1.41", features = ["log"] }
tracing-subscriber = { version = "0.3.18", features = ["fmt", "json", "time", "env-filter"] }
libtest-mimic = "0.8.1"
crossbeam-queue = "0.3.11"
bip39 = { version="2.1.0", features = ["chinese-simplified", "chinese-traditional", "czech", "french", "italian", "japanese", "korean", "spanish" ] }
iana-time-zone = "0.1.61"
rand = "0.9.1"
bip32 = "0.5.2"
ed25519-bip32 = "0.4.1"
dashmap = "6.1.0"
once_cell = "1.20.2"
clap = "4.5.20"
build-info = "0.0.40"
derive_more = "2.0.1"
chrono = { version = "0.4.38", features = ["now"] }
chrono-tz = "0.10.0"
saffron = "0.1.0"
tokio = { version = "1.45.1", features = ["macros", "sync", "rt-multi-thread", "rt", "net"] }
libsqlite3-sys = {version="0.34.0", features = ["bundled"] }
stringzilla = "3.9.8"
temp-dir = "0.1.14"
num_cpus = "1.16.0"
console = "0.15.8"
serde = { version="1.0.210", features = ["derive"] }
serde_json = "1.0.128"
jsonschema = "0.30.0"
hyper = { version = "1.6.0", features = ["full"] }
http-body-util = "0.1.3"
hyper-util = { version = "0.1.13", features = ["server-auto"] }
hmac = "0.12.1"
pbkdf2 = "0.12.2"
blake2b_simd = "1.0.2"
sha2 = "0.10.8"
ed25519-dalek = { version="2.1.1", features = ["pem"] }
x509-cert = { version="0.2.5", features = ["pem"] }
coset = "0.3.8"
dirs = "6.0.0"
regex = "1.11.0"
rustls = { version = "0.23.28", default-features = false, features = ["ring"] }
webpki-roots = "1.0.1"
tokio-rustls = { version = "0.26.2", default-features = false, features = ["ring"] }
usvg = "0.45.1"
<<<<<<< HEAD
uuid = { version = "1.17.0", features = ["v4"] }
=======
reqwest = "0.12.22"
url = "2.5.0"
>>>>>>> 7802e645

[build-dependencies]
build-info-build = "0.0.40"

[dev-dependencies]
serial_test = { version = "3.1.1", features = ["file_locks"] }
# An override with the "wat" feature added.
wasmtime = { version = "33.0.0", default-features = false, features = ["runtime", "cranelift", "component-model", "wat"] }
httpmock = "0.7.0"

[package.metadata.cargo-machete]
# This is required for HDF5 and hermes-ipfs.
ignored = ["blosc-src", "yamux"]<|MERGE_RESOLUTION|>--- conflicted
+++ resolved
@@ -94,12 +94,9 @@
 webpki-roots = "1.0.1"
 tokio-rustls = { version = "0.26.2", default-features = false, features = ["ring"] }
 usvg = "0.45.1"
-<<<<<<< HEAD
 uuid = { version = "1.17.0", features = ["v4"] }
-=======
 reqwest = "0.12.22"
 url = "2.5.0"
->>>>>>> 7802e645
 
 [build-dependencies]
 build-info-build = "0.0.40"
