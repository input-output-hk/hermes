--- conflicted
+++ resolved
@@ -94,13 +94,10 @@
 reqwest = "0.12.23"
 url = "2.5.7"
 num-traits = "0.2.19"
-<<<<<<< HEAD
 paste = "1.0.15"
-=======
 traitreg = "0.3.0"
 orx-concurrent-vec = "3.7.0"
 keyed-lock = "0.2.3"
->>>>>>> c11e8cac
 
 [build-dependencies]
 build-info-build = "0.0.41"
