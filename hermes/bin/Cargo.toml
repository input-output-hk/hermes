[package]
name = "hermes"
description = "The Hermes Node"
keywords = ["cardano", "catalyst", "hermes"]
categories = ["command-line-utilities"]
version = "0.0.5"
authors.workspace = true
edition.workspace = true
license.workspace = true
repository.workspace = true

[features]
bench = ["dep:criterion"]

[lints]
workspace = true

[[bench]]
name = "module"
harness = false
required-features = ["bench"]

[[test]]
name = "wasm-component-integration-tests"
path = "tests/wasm-integration/main.rs"
harness = false

[[test]]
name = "integration"
path = "tests/integration/tests/mod.rs"

[dependencies]
# Catalyst Internal Crates
hermes-ipfs = { version = "0.0.5", git = "https://github.com/input-output-hk/catalyst-libs.git", tag = "hermes-ipfs/v0.0.5" }
cardano-blockchain-types = { version = "0.0.5", git = "https://github.com/input-output-hk/catalyst-libs.git", tag = "cardano-blockchain-types-v0.0.5" }
cardano-chain-follower = { version = "0.0.11", git = "https://github.com/input-output-hk/catalyst-libs.git", tag = "cardano-chain-follower-v0.0.11" }
catalyst-types = { version = "0.0.6", git = "https://github.com/input-output-hk/catalyst-libs.git", tag = "catalyst-types-v0.0.6" }

# HDF5 is consumed using a git tag, because the latest release is very old, but the code is much more advanced.
hdf5 = { package = "hdf5-metno", version = "0.10.1", features = [ "static", "blosc", "blosc-zstd" ] }
# needs to enable blosc compression functionality for hdf5 crate
blosc-src = { version = "0.3.6", features = ["lz4", "zlib", "zstd"] }

wasmtime = { version = "36.0.2", default-features = false, features = ["runtime", "cranelift", "component-model"] }
criterion = {version = "0.7.0", optional=true}
rusty_ulid = "2.0.0"
anyhow = "1.0.99"
hex-literal = "1.0.0"
thiserror = "2.0.16"
hex = "0.4.3"
tracing = {version="0.1.41", features = ["log"] }
tracing-subscriber = { version = "0.3.20", features = ["fmt", "json", "time", "env-filter"] }
libtest-mimic = "0.8.1"
crossbeam-queue = "0.3.12"
bip39 = { version="2.2.0", features = ["chinese-simplified", "chinese-traditional", "czech", "french", "italian", "japanese", "korean", "spanish" ] }
iana-time-zone = "0.1.63"
rand = "0.9.2"
bip32 = "0.5.3"
ed25519-bip32 = "0.4.1"
dashmap = "6.1.0"
once_cell = "1.21.3"
clap = "4.5.46"
build-info = "0.0.41"
derive_more = "2.0.1"
chrono = { version = "0.4.41", features = ["now"] }
chrono-tz = "0.10.4"
saffron = "0.1.0"
<<<<<<< HEAD
tokio = { version = "1.47.0", features = ["macros", "sync", "rt-multi-thread", "rt", "net"] }
rayon = "1.11.0"
=======
tokio = { version = "1.47.1", features = ["macros", "sync", "rt-multi-thread", "rt", "net"] }
>>>>>>> c11e8cac
libsqlite3-sys = {version="0.35.0", features = ["bundled"] }
stringzilla = "3.12.6"
temp-dir = "0.1.16"
num_cpus = "1.17.0"
console = "0.16.0"
serde = { version="1.0.219", features = ["derive"] }
serde_json = "1.0.143"
jsonschema = "0.33.0"
hyper = { version = "1.7.0", features = ["full"] }
http-body-util = "0.1.3"
hyper-util = { version = "0.1.16", features = ["server-auto"] }
hmac = "0.12.1"
pbkdf2 = "0.12.2"
blake2b_simd = "1.0.3"
sha2 = "0.10.9"
ed25519-dalek = { version="2.2.0", features = ["pem"] }
x509-cert = { version="0.2.5", features = ["pem"] }
coset = "0.3.8"
dirs = "6.0.0"
regex = "1.11.2"
rustls = { version = "0.23.31", default-features = false, features = ["ring","brotli","zlib"] }
webpki-roots = "1.0.2"
tokio-rustls = { version = "0.26.2", default-features = false, features = ["ring"] }
usvg = "0.45.1"
uuid = { version = "1.18.0", features = ["v4"] }
reqwest = "0.12.23"
url = "2.5.7"
num-traits = "0.2.19"
traitreg = "0.3.0"
orx-concurrent-vec = "3.7.0"
keyed-lock = "0.2.3"

[build-dependencies]
build-info-build = "0.0.41"

[dev-dependencies]
serial_test = { version = "3.2.0", features = ["file_locks"] }
# An override with the "wat" feature added.
wasmtime = { version = "36.0.2", default-features = false, features = ["runtime", "cranelift", "component-model", "wat"] }
httpmock = "0.7.0"

[package.metadata.cargo-machete]
# This is required for HDF5.
ignored = ["blosc-src"]<|MERGE_RESOLUTION|>--- conflicted
+++ resolved
@@ -65,12 +65,8 @@
 chrono = { version = "0.4.41", features = ["now"] }
 chrono-tz = "0.10.4"
 saffron = "0.1.0"
-<<<<<<< HEAD
-tokio = { version = "1.47.0", features = ["macros", "sync", "rt-multi-thread", "rt", "net"] }
+tokio = { version = "1.47.1", features = ["macros", "sync", "rt-multi-thread", "rt", "net"] }
 rayon = "1.11.0"
-=======
-tokio = { version = "1.47.1", features = ["macros", "sync", "rt-multi-thread", "rt", "net"] }
->>>>>>> c11e8cac
 libsqlite3-sys = {version="0.35.0", features = ["bundled"] }
 stringzilla = "3.12.6"
 temp-dir = "0.1.16"
