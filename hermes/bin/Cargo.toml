[package]
name = "hermes"
description = "The Hermes Node"
keywords = ["cardano", "catalyst", "hermes"]
categories = ["command-line-utilities"]
version.workspace = true
authors.workspace = true
edition.workspace = true
license.workspace = true
repository.workspace = true

[features]
bench = ["dep:criterion"]

[lints]
workspace = true

[[bench]]
name = "module"
harness = false
required-features = ["bench"]

[dependencies]
wasmtime = { workspace = true, features = ["component-model"] }
rusty_ulid = { workspace = true }
anyhow = { workspace = true }
blake2b_simd = { workspace = true }
hex-literal = { workspace = true }
thiserror = { workspace = true }
<<<<<<< HEAD
time = { workspace = true }
libtest-mimic = { workspace = true }
crossbeam-queue = { workspace = true }

[[test]]
name = "wasm-component-integration-tests"
path = "tests/wasm-integration/main.rs"
harness = false
=======
criterion = { workspace = true, optional = true }
time = { workspace = true }
>>>>>>> 5d3746d9
<|MERGE_RESOLUTION|>--- conflicted
+++ resolved
@@ -27,7 +27,7 @@
 blake2b_simd = { workspace = true }
 hex-literal = { workspace = true }
 thiserror = { workspace = true }
-<<<<<<< HEAD
+criterion = { workspace = true, optional = true }
 time = { workspace = true }
 libtest-mimic = { workspace = true }
 crossbeam-queue = { workspace = true }
@@ -35,8 +35,4 @@
 [[test]]
 name = "wasm-component-integration-tests"
 path = "tests/wasm-integration/main.rs"
-harness = false
-=======
-criterion = { workspace = true, optional = true }
-time = { workspace = true }
->>>>>>> 5d3746d9
+harness = false