[package]
name = "hermes"
description = "The Hermes Node"
keywords = ["cardano", "catalyst", "hermes"]
categories = ["command-line-utilities"]
version.workspace = true
authors.workspace = true
edition.workspace = true
license.workspace = true
repository.workspace = true

[features]
bench = ["dep:criterion"]

[lints]
workspace = true

[[bench]]
name = "module"
harness = false
required-features = ["bench"]

[dependencies]
wasmtime = { workspace = true, features = ["component-model"] }
rusty_ulid = { workspace = true }
anyhow = { workspace = true }
blake2b_simd = { workspace = true }
hex-literal = { workspace = true }
thiserror = { workspace = true }
criterion = { workspace = true, optional = true }
time = { workspace = true }
chrono = { workspace = true }
chrono-tz = { workspace = true }
iana-time-zone = { workspace = true }
libtest-mimic = { workspace = true }
crossbeam-queue = { workspace = true }
bip39 = { workspace = true, features = ["chinese-simplified", "chinese-traditional", "czech", "french", "italian", "japanese", "korean", "spanish" ] }
cryptoxide = { workspace = true }
rand = { workspace = true }
bip32 = { workspace = true }
ed25519-bip32 = { workspace = true }
dashmap = { workspace = true }
once_cell = { workspace = true }
clap = { workspace = true, features = ["derive", "env"] }
tracing = { workspace = true, features = ["log"] }
tracing-subscriber = { workspace = true, features = ["fmt", "json", "time"] }
build-info = { workspace = true }
derive_more = { workspace = true, features = ["display"], default-features = false }

[[test]]
name = "wasm-component-integration-tests"
path = "tests/wasm-integration/main.rs"
harness = false

[build-dependencies]

<<<<<<< HEAD
build-info-build = "0.0.36"
=======
build-info-build = { workspace = true }
>>>>>>> 1807df67
<|MERGE_RESOLUTION|>--- conflicted
+++ resolved
@@ -54,8 +54,4 @@
 
 [build-dependencies]
 
-<<<<<<< HEAD
-build-info-build = "0.0.36"
-=======
-build-info-build = { workspace = true }
->>>>>>> 1807df67
+build-info-build = { workspace = true }