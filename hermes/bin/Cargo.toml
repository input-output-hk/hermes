[package]
name = "hermes"
description = "The Hermes Node"
keywords = ["cardano", "catalyst", "hermes"]
categories = ["command-line-utilities"]
version.workspace = true
authors.workspace = true
edition.workspace = true
license.workspace = true
repository.workspace = true

[features]
bench = ["dep:criterion"]

[lints]
workspace = true

[[bench]]
name = "module"
harness = false
required-features = ["bench"]

[dependencies]
wasmtime = { workspace = true, features = ["component-model"] }
rusty_ulid = { workspace = true }
anyhow = { workspace = true }
blake2b_simd = { workspace = true }  
hex-literal = { workspace = true }  
thiserror = { workspace = true }
<<<<<<< HEAD
ed25519-bip32 = { workspace = true }
dashmap = { workspace = true }
once_cell = { workspace = true }
time = { workspace = true }
bip39 = { workspace = true, features = ["chinese-simplified", "chinese-traditional", "czech", "french", "italian", "japanese", "korean", "spanish" ] }
cryptoxide = { workspace = true }
rand = { workspace = true }
rand_core = { workspace = true }
bip32 = { workspace = true }
=======
criterion = { workspace = true, optional = true }
time = { workspace = true }
once_cell = { workspace = true }
>>>>>>> 809fddb9
<|MERGE_RESOLUTION|>--- conflicted
+++ resolved
@@ -27,18 +27,13 @@
 blake2b_simd = { workspace = true }  
 hex-literal = { workspace = true }  
 thiserror = { workspace = true }
-<<<<<<< HEAD
 ed25519-bip32 = { workspace = true }
 dashmap = { workspace = true }
 once_cell = { workspace = true }
+criterion = { workspace = true, optional = true }
 time = { workspace = true }
 bip39 = { workspace = true, features = ["chinese-simplified", "chinese-traditional", "czech", "french", "italian", "japanese", "korean", "spanish" ] }
 cryptoxide = { workspace = true }
 rand = { workspace = true }
 rand_core = { workspace = true }
-bip32 = { workspace = true }
-=======
-criterion = { workspace = true, optional = true }
-time = { workspace = true }
-once_cell = { workspace = true }
->>>>>>> 809fddb9
+bip32 = { workspace = true }