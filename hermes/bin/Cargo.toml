[package]
name = "hermes"
description = "The Hermes Node"
keywords = ["cardano", "catalyst", "hermes"]
categories = ["command-line-utilities"]
version.workspace = true
authors.workspace = true
edition.workspace = true
license.workspace = true
repository.workspace = true

[features]
bench = ["dep:criterion"]

[lints]
workspace = true

[[bench]]
name = "module"
harness = false
required-features = ["bench"]

[dependencies]
wasmtime = { workspace = true, features = ["component-model"] }
rusty_ulid = { workspace = true }
anyhow = { workspace = true }
<<<<<<< HEAD
thiserror = { workspace = true }
criterion = { workspace = true, optional = true }
=======
blake2b_simd = { workspace = true }  
hex-literal = { workspace = true }  
thiserror = { workspace = true }
time = { workspace = true }
>>>>>>> 581eccad
<|MERGE_RESOLUTION|>--- conflicted
+++ resolved
@@ -24,12 +24,8 @@
 wasmtime = { workspace = true, features = ["component-model"] }
 rusty_ulid = { workspace = true }
 anyhow = { workspace = true }
-<<<<<<< HEAD
-thiserror = { workspace = true }
-criterion = { workspace = true, optional = true }
-=======
 blake2b_simd = { workspace = true }  
 hex-literal = { workspace = true }  
 thiserror = { workspace = true }
-time = { workspace = true }
->>>>>>> 581eccad
+criterion = { workspace = true, optional = true }
+time = { workspace = true }