--- conflicted
+++ resolved
@@ -54,15 +54,12 @@
 tokio = { workspace = true, features = ["rt", "sync",  "time"] }
 pallas = { workspace = true }
 saffron = { workspace = true }
-<<<<<<< HEAD
 libsqlite3-sys = { workspace = true, features = ["bundled"] }
 stringzilla = { workspace = true }
-=======
 hdf5 = { workspace = true }
 console = { workspace = true }
 serde = { workspace = true, features = ["derive"] }
 serde_json = { workspace = true }
->>>>>>> 3b0a8371
 
 [build-dependencies]
 build-info-build = { workspace = true }
@@ -70,8 +67,5 @@
 [dev-dependencies]
 hex = { workspace = true }
 tracing-subscriber = { workspace = true }
-<<<<<<< HEAD
 serial_test = { workspace = true }
-=======
-temp-dir = "0.1.13"
->>>>>>> 3b0a8371
+temp-dir = "0.1.13"