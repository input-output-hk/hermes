--- conflicted
+++ resolved
@@ -83,13 +83,10 @@
 coset = "0.3.8"
 dirs = "6.0.0"
 regex = "1.11.0"
-<<<<<<< HEAD
 rustls = { version = "0.23.28", default-features = false, features = ["ring"] }
 webpki-roots = "1.0.1"
 tokio-rustls = { version = "0.26.2", default-features = false, features = ["ring"] }
-=======
 usvg = "0.45.1"
->>>>>>> 43f76e1b
 
 [build-dependencies]
 build-info-build = "0.0.40"
