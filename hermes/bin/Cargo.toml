[package]
name = "hermes"
description = "The Hermes Node"
keywords = ["cardano", "catalyst", "hermes"]
categories = ["command-line-utilities"]
version.workspace = true
authors.workspace = true
edition.workspace = true
license.workspace = true
repository.workspace = true

[features]
bench = ["dep:criterion"]

[lints]
workspace = true

[[bench]]
name = "module"
harness = false
required-features = ["bench"]

[dependencies]
wasmtime = { workspace = true, features = ["component-model"] }
rusty_ulid = { workspace = true }
anyhow = { workspace = true }
blake2b_simd = { workspace = true }
hex-literal = { workspace = true }
thiserror = { workspace = true }
criterion = { workspace = true, optional = true }
libtest-mimic = { workspace = true }
crossbeam-queue = { workspace = true }
bip39 = { workspace = true, features = ["chinese-simplified", "chinese-traditional", "czech", "french", "italian", "japanese", "korean", "spanish" ] }
cryptoxide = { workspace = true }
rand = { workspace = true }
bip32 = { workspace = true }
ed25519-bip32 = { workspace = true }
dashmap = { workspace = true }
once_cell = { workspace = true }
<<<<<<< HEAD
chrono = { workspace = true, features = ["now"] }
chrono-tz = { workspace = true }
iana-time-zone = { workspace = true }
tokio = { workspace = true, features = ["macros", "rt","sync",  "time"] }
saffron = { workspace = true }
=======
clap = { workspace = true, features = ["derive", "env"] }
tracing = { workspace = true, features = ["log"] }
tracing-subscriber = { workspace = true, features = ["fmt", "json", "time"] }
build-info = { workspace = true }
derive_more = { workspace = true, features = ["display"], default-features = false }
>>>>>>> e22e0576

[[test]]
name = "wasm-component-integration-tests"
path = "tests/wasm-integration/main.rs"
harness = false

[build-dependencies]

build-info-build = { workspace = true }<|MERGE_RESOLUTION|>--- conflicted
+++ resolved
@@ -37,19 +37,16 @@
 ed25519-bip32 = { workspace = true }
 dashmap = { workspace = true }
 once_cell = { workspace = true }
-<<<<<<< HEAD
+clap = { workspace = true, features = ["derive", "env"] }
+tracing = { workspace = true, features = ["log"] }
+tracing-subscriber = { workspace = true, features = ["fmt", "json", "time"] }
+build-info = { workspace = true }
+derive_more = { workspace = true, features = ["display"], default-features = false }
 chrono = { workspace = true, features = ["now"] }
 chrono-tz = { workspace = true }
 iana-time-zone = { workspace = true }
 tokio = { workspace = true, features = ["macros", "rt","sync",  "time"] }
 saffron = { workspace = true }
-=======
-clap = { workspace = true, features = ["derive", "env"] }
-tracing = { workspace = true, features = ["log"] }
-tracing-subscriber = { workspace = true, features = ["fmt", "json", "time"] }
-build-info = { workspace = true }
-derive_more = { workspace = true, features = ["display"], default-features = false }
->>>>>>> e22e0576
 
 [[test]]
 name = "wasm-component-integration-tests"
