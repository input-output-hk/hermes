use std::{fs, io::Write, path::Path, process::Command};

use temp_dir::TempDir;

// TODO[RC]: Should settings be in the "schema" file?
const SETTINGS_FILE_NAME: &str = "settings.schema.json";

fn copy_settings_file(
    component: &str,
    temp_dir: &TempDir,
) -> anyhow::Result<()> {
    let settings_file =
        format!("tests/integration/components/{component}/settings/{SETTINGS_FILE_NAME}",);
    let destination_path = temp_dir.as_ref().join(SETTINGS_FILE_NAME);
    if Path::new(&settings_file).exists() {
        fs::copy(&settings_file, &destination_path)?;
    } else {
        let mut file = fs::File::create(&destination_path)?;
        file.write_all(b"{}")?;
    }
    Ok(())
}

pub fn set(
    key: &str,
    value: &str,
    temp_dir: &TempDir,
) -> anyhow::Result<()> {
    let settings_file = temp_dir.as_ref().join(SETTINGS_FILE_NAME);

    let placeholder = format!("{{{{{key}}}}}");
    let settings = fs::read_to_string(&settings_file)?;

    let settings = settings.replace(&placeholder, value);
    fs::write(settings_file, settings)?;
    Ok(())
}

pub fn build(
    component: &str,
    temp_dir: &TempDir,
    component_name: &str,
) -> anyhow::Result<()> {
    let component_path = format!("tests/integration/components/{component}");
    let output = Command::new("cargo")
        .arg("build")
        .arg("--release")
        .arg("--target")
        .arg("wasm32-wasip2")
        .current_dir(&component_path)
        .arg("--target-dir")
        .arg("target")
        .output()?;

    if !output.status.success() {
        anyhow::bail!(
            "cargo build failed: {}",
            String::from_utf8_lossy(&output.stderr)
        );
    }

    let wasm_binary_path =
<<<<<<< HEAD
        format!("{component_path}/target/wasm32-wasip2/release/test_component_{component}.wasm",);
=======
        format!("{component_path}/target/wasm32-wasip2/release/{component_name}.wasm",);
>>>>>>> a18a2b97

    let destination_path = temp_dir.as_ref().join(format!("{component_name}.wasm"));
    std::fs::copy(wasm_binary_path, destination_path)?;

    copy_settings_file(component, temp_dir)
}<|MERGE_RESOLUTION|>--- conflicted
+++ resolved
@@ -39,7 +39,6 @@
 pub fn build(
     component: &str,
     temp_dir: &TempDir,
-    component_name: &str,
 ) -> anyhow::Result<()> {
     let component_path = format!("tests/integration/components/{component}");
     let output = Command::new("cargo")
@@ -60,13 +59,9 @@
     }
 
     let wasm_binary_path =
-<<<<<<< HEAD
-        format!("{component_path}/target/wasm32-wasip2/release/test_component_{component}.wasm",);
-=======
-        format!("{component_path}/target/wasm32-wasip2/release/{component_name}.wasm",);
->>>>>>> a18a2b97
+        format!("{component_path}/target/wasm32-wasip2/release/{component}.wasm");
 
-    let destination_path = temp_dir.as_ref().join(format!("{component_name}.wasm"));
+    let destination_path = temp_dir.as_ref().join(format!("{component}.wasm"));
     std::fs::copy(wasm_binary_path, destination_path)?;
 
     copy_settings_file(component, temp_dir)
