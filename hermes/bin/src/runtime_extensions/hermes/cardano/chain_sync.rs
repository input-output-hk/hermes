//! Chain sync task

use cardano_chain_follower::{ChainSyncConfig, turbo_downloader::DlConfig};

use crate::runtime_extensions::hermes::cardano::{STATE, TOKIO_RUNTIME};

/// Spawns a chain sync task for a given network
pub(crate) fn spawn_chain_sync_task(chain: cardano_blockchain_types::Network) {
    tracing::info!(chain = %chain, "Spawning chain sync task");
    
    // Check if chain sync already exists
    if STATE.sync_state.contains_key(&chain) {
        return;
    }
    
    let dl_config = DlConfig::default();
    let mut sync_cfg = ChainSyncConfig::default_for(chain.clone());
    sync_cfg.mithril_cfg = sync_cfg.mithril_cfg.with_dl_config(dl_config);
<<<<<<< HEAD

    // If chain sync for a specific chain already exists, do not spawn a new one
    if !STATE.sync_state.contains_key(&chain) {
        let handle = TOKIO_RUNTIME.handle();
        let join_handle = handle.spawn(async move {
            // Make the task cancellable - note that ctrl_c can only be awaited once globally,
            // so we use a spawned task that can be aborted instead
            if let Err(error) = sync_cfg.run().await {
                tracing::error!(chain = %chain, error = %error, "Chain sync failed");
            }
        });
        STATE.sync_state.insert(chain, join_handle);
    }
=======
    
    let handle = TOKIO_RUNTIME.handle();
    let join_handle = handle.spawn(async move {
        if let Err(error) = sync_cfg.clone().run().await {
            tracing::error!(chain = %sync_cfg.chain, error = %error, "Chain sync failed");
        }
    });
    
    STATE.sync_state.insert(chain, join_handle);
>>>>>>> 9f58e31a
}<|MERGE_RESOLUTION|>--- conflicted
+++ resolved
@@ -7,38 +7,24 @@
 /// Spawns a chain sync task for a given network
 pub(crate) fn spawn_chain_sync_task(chain: cardano_blockchain_types::Network) {
     tracing::info!(chain = %chain, "Spawning chain sync task");
-    
+
     // Check if chain sync already exists
     if STATE.sync_state.contains_key(&chain) {
         return;
     }
-    
+
     let dl_config = DlConfig::default();
     let mut sync_cfg = ChainSyncConfig::default_for(chain.clone());
     sync_cfg.mithril_cfg = sync_cfg.mithril_cfg.with_dl_config(dl_config);
-<<<<<<< HEAD
 
-    // If chain sync for a specific chain already exists, do not spawn a new one
-    if !STATE.sync_state.contains_key(&chain) {
-        let handle = TOKIO_RUNTIME.handle();
-        let join_handle = handle.spawn(async move {
-            // Make the task cancellable - note that ctrl_c can only be awaited once globally,
-            // so we use a spawned task that can be aborted instead
-            if let Err(error) = sync_cfg.run().await {
-                tracing::error!(chain = %chain, error = %error, "Chain sync failed");
-            }
-        });
-        STATE.sync_state.insert(chain, join_handle);
-    }
-=======
-    
     let handle = TOKIO_RUNTIME.handle();
     let join_handle = handle.spawn(async move {
+        // Make the task cancellable - note that ctrl_c can only be awaited once globally,
+        // so we use a spawned task that can be aborted instead
         if let Err(error) = sync_cfg.clone().run().await {
             tracing::error!(chain = %sync_cfg.chain, error = %error, "Chain sync failed");
         }
     });
-    
+
     STATE.sync_state.insert(chain, join_handle);
->>>>>>> 9f58e31a
 }