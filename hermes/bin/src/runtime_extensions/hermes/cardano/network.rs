--- conflicted
+++ resolved
@@ -107,7 +107,7 @@
     subscription_type: SubscriptionType,
     subscription_id: wasmtime::component::Resource<SubscriptionId>,
 ) {
-    let mut follower = ChainFollower::new(&network, start, Point::TIP).await;
+    let mut follower = ChainFollower::new(network, start, Point::TIP).await;
 
     // Chain updates: Chain follower delivers updates at network speed (hundreds per second),
     // which WASM execution cannot match. Without rate limiting, resources accumulate faster
@@ -226,20 +226,6 @@
 pub(crate) fn sync_slot_to_point(
     slot: SyncSlot,
     network: Network,
-<<<<<<< HEAD
-) -> anyhow::Result<Point> {
-    match slot {
-        SyncSlot::Genesis => Ok(Point::ORIGIN),
-        SyncSlot::Tip => {
-            let (_, live_tip) = get_tips(network)?;
-            Ok(Point::fuzzy(live_tip))
-        },
-        SyncSlot::ImmutableTip => {
-            let (immutable_tip, _) = get_tips(network)?;
-            Ok(Point::fuzzy(immutable_tip))
-        },
-        SyncSlot::Specific(slot) => Ok(Point::fuzzy(slot.into())),
-=======
 ) -> Point {
     match slot {
         SyncSlot::Genesis => Point::ORIGIN,
@@ -252,7 +238,6 @@
             Point::fuzzy(immutable_tip)
         },
         SyncSlot::Specific(slot) => Point::fuzzy(slot.into()),
->>>>>>> b5cbcc2d
     }
 }
 
