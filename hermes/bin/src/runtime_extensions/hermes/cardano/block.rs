--- conflicted
+++ resolved
@@ -7,14 +7,11 @@
 
 use crate::runtime_extensions::hermes::cardano::TOKIO_RUNTIME;
 
-<<<<<<< HEAD
 /// Timeout for blocking operations to prevent indefinite hangs during shutdown.
 /// Set to 2 minutes to allow for slow network conditions and mithril downloads
 /// while still preventing complete deadlocks.
 const BLOCK_OPERATION_TIMEOUT: Duration = Duration::from_secs(120);
 
-=======
->>>>>>> b5cbcc2d
 /// Get a block relative to `start` by `step`.
 pub(crate) fn get_block_relative(
     network: Network,
@@ -28,7 +25,6 @@
         Point::TIP
     };
 
-<<<<<<< HEAD
     // Execute on dedicated TOKIO_RUNTIME to avoid nested runtime deadlock
     let point_for_error = point.clone();
     let handle = TOKIO_RUNTIME.handle();
@@ -36,18 +32,12 @@
         .block_on(async {
             tokio::time::timeout(
                 BLOCK_OPERATION_TIMEOUT,
-                ChainFollower::get_block(&network, point),
+                ChainFollower::get_block(network, point),
             )
             .await
         })
         .map_err(|_| anyhow::anyhow!("Timeout fetching block at point {point_for_error}"))?
         .ok_or_else(|| anyhow::anyhow!("Failed to fetch block at point {point_for_error}"))?;
-=======
-    let handle = TOKIO_RUNTIME.handle();
-    let block = handle
-        .block_on(ChainFollower::get_block(network, point.clone()))
-        .ok_or_else(|| anyhow::anyhow!("Failed to fetch block at point {point}"))?;
->>>>>>> b5cbcc2d
 
     Ok(block.data)
 }
@@ -70,38 +60,30 @@
 }
 
 /// Retrieves the current tips of the blockchain for the specified network.
-<<<<<<< HEAD
 pub(crate) fn get_tips(network: Network) -> anyhow::Result<(Slot, Slot)> {
     // Execute on dedicated TOKIO_RUNTIME to avoid nested runtime deadlock
     let handle = TOKIO_RUNTIME.handle();
     let (immutable_tip, live_tip) = handle
         .block_on(async {
-            tokio::time::timeout(BLOCK_OPERATION_TIMEOUT, ChainFollower::get_tips(&network)).await
+            tokio::time::timeout(BLOCK_OPERATION_TIMEOUT, ChainFollower::get_tips(network)).await
         })
         .map_err(|_| anyhow::anyhow!("Timeout getting tips for network {network}"))?;
     Ok((immutable_tip.slot_or_default(), live_tip.slot_or_default()))
-=======
-pub(crate) fn get_tips(network: Network) -> (Slot, Slot) {
-    let handle = TOKIO_RUNTIME.handle();
-    let (immutable_tip, live_tip) = handle.block_on(ChainFollower::get_tips(network));
-    (immutable_tip.slot_or_default(), live_tip.slot_or_default())
->>>>>>> b5cbcc2d
 }
 
 /// Checks if the block at the given slot is a rollback block or not.
 pub(crate) fn get_is_rollback(
     network: Network,
     slot: Slot,
-<<<<<<< HEAD
 ) -> anyhow::Result<Option<bool>> {
-    let point = Point::fuzzy(slot);
+    let point = normalize_point(slot.into());
     // Execute on dedicated TOKIO_RUNTIME to avoid nested runtime deadlock
     let handle = TOKIO_RUNTIME.handle();
     let block = handle
         .block_on(async {
             tokio::time::timeout(
                 BLOCK_OPERATION_TIMEOUT,
-                ChainFollower::get_block(&network, point),
+                ChainFollower::get_block(network, point),
             )
             .await
         })
@@ -110,14 +92,7 @@
     match block {
         Some(block) => Ok(Some(block.kind == Kind::Rollback)),
         None => Ok(None),
-=======
-) -> Option<bool> {
-    let handle = TOKIO_RUNTIME.handle();
-    let block = handle.block_on(ChainFollower::get_block(
-        network,
-        normalize_point(slot.into()),
-    ));
-    block.map(|block| block.kind == Kind::Rollback)
+    }
 }
 
 /// Normalize point, if it is 0 it will be normalized to ORIGIN
@@ -126,7 +101,6 @@
         Point::ORIGIN
     } else {
         Point::fuzzy(point.into())
->>>>>>> b5cbcc2d
     }
 }
 
