--- conflicted
+++ resolved
@@ -7,19 +7,10 @@
 
 use chrono::{Datelike, TimeDelta, Timelike, Utc};
 
-<<<<<<< HEAD
 use self::{event::OnCronEvent, queue::CronJobDelay};
-use crate::runtime_extensions::{
-    bindings::{
-        hermes::cron::api::{CronComponent, CronEventTag, CronSched, CronTagged, CronTime},
-        wasi::clocks::monotonic_clock::Instant,
-    },
-    state::{Context, Stateful},
-=======
 use crate::runtime_extensions::bindings::{
     hermes::cron::api::{CronComponent, CronEventTag, CronSched, CronTagged, CronTime},
     wasi::clocks::monotonic_clock::Instant,
->>>>>>> 809fddb9
 };
 
 mod event;
@@ -29,19 +20,6 @@
 
 /// Advise Runtime Extensions of a new context
 pub(crate) fn new_context(_ctx: &crate::runtime_context::HermesRuntimeContext) {}
-
-// `State` is obsolete, needs to be removed.
-// If needed, it can be replaced with `new_context`
-
-/// State
-<<<<<<< HEAD
-pub(crate) struct State {}
-
-impl Stateful for State {
-    fn new(_ctx: &Context) -> Self {
-        State {}
-    }
-}
 
 /// Cron Error.
 #[derive(thiserror::Error, Debug)]
@@ -52,29 +30,6 @@
     /// Invalid timestamp.
     #[error("invalid timestamp")]
     InvalidTimestamp,
-=======
-pub(crate) struct State {
-    /// The crontabs hash map.
-    _crontabs: HashMap<CronEventTag, CronTab>,
-}
-
-impl State {
-    ///
-    #[allow(dead_code)]
-    fn new() -> Self {
-        State {
-            _crontabs: HashMap::new(),
-        }
-    }
-}
-
-/// A crontab entry.
-struct CronTab {
-    /// The crontab entry.
-    _entry: CronTagged,
-    /// When the event triggers.
-    _retrigger: bool,
->>>>>>> 809fddb9
 }
 
 /// Create a delayed crontab entry.
