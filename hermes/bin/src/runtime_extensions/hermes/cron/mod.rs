//! Cron runtime extension implementation.
use std::{
    cmp::{max, min},
    collections::{BTreeSet, HashMap},
    fmt::{Display, Formatter},
};

<<<<<<< HEAD
use crate::runtime_extensions::state::Stateful;
=======
use time::{Duration, OffsetDateTime};

use crate::runtime_extensions::{
    bindings::{
        hermes::cron::api::{CronComponent, CronEventTag, CronSched, CronTagged, CronTime},
        wasi::clocks::monotonic_clock::Instant,
    },
    state::{Context, Stateful},
};
>>>>>>> 5b61a71e

mod event;
mod host;

/// State
pub(crate) struct State {
    /// The crontabs hash map.
    crontabs: HashMap<CronEventTag, CronTab>,
}

impl Stateful for State {
<<<<<<< HEAD
    fn new() -> Self {
        State {}
=======
    fn new(_ctx: &Context) -> Self {
        State {
            crontabs: HashMap::new(),
        }
    }
}

/// A crontab entry.
struct CronTab {
    /// The crontab entry.
    entry: CronTagged,
    /// When the event triggers.
    retrigger: bool,
}

/// Create a delayed crontab entry.
pub(crate) fn mkdelay_crontab(
    duration: Instant, tag: CronEventTag,
) -> wasmtime::Result<CronTagged> {
    // Add the delay to the current time.
    let delayed = OffsetDateTime::now_utc() + Duration::nanoseconds(duration.try_into()?);
    let (month, day) = (delayed.month() as u8, delayed.day());
    let (hour, minute, _secs) = delayed.to_hms();
    let when = mkcron_impl(
        &vec![],
        &vec![CronComponent::At(month)],
        &vec![CronComponent::At(day)],
        &vec![CronComponent::At(hour)],
        &vec![CronComponent::At(minute)],
    );
    Ok(CronTagged { when, tag })
}

/// Convert `CronTime` arguments to a `CronSched`.
pub(crate) fn mkcron_impl(
    dow: &CronTime, month: &CronTime, day: &CronTime, hour: &CronTime, minute: &CronTime,
) -> CronSched {
    let dow_schedule: CronSched = cron_time_to_cron_sched_dow(dow);
    let month_schedule: CronSched = cron_time_to_cron_sched_month(month);
    let day_schedule: CronSched = cron_time_to_cron_sched_day(day);
    let hour_schedule: CronSched = cron_time_to_cron_sched_hour(hour);
    let minute_schedule: CronSched = cron_time_to_cron_sched_minute(minute);
    // Return the merged schedule.
    format!("{minute_schedule} {hour_schedule} {day_schedule} {month_schedule} {dow_schedule}",)
}

/// Convert a `CronTime` to a `CronSched`.
///
/// Silently clamps values within the specified `min_val..=max_val` range, removes
/// duplicates, merges overlaps, and ensures that range values are in the right order:
/// `first <= last`.
///
/// If the `CronTime` contains no components, returns `*`.
/// If the `CronTime` contains `CronComponent::All`, returns `*`.
/// If the `CronTime` contains `CronComponent::Range(first, last)`, returns `*`.
/// If the `CronTime` contains overlapping components, it merges them.
///
/// Returns `CronSched`
fn cron_time_to_cron_sched(cron_time: &CronTime, min_val: u8, max_val: u8) -> CronSched {
    // If vec has no components or if it includes `CronComponent::All`, skip processing and
    // return "*"
    let cron_sched: CronSched = if cron_time.is_empty() {
        format!("{}", CronComponent::All)
    } else {
        // Silently clamp values, and ensure that range values are in the right order: `first <=
        // last`. For the case of finding `CronComponent::Range((final, last))`, it is
        // replaced with `CronComponent::All`.
        let clamped: Vec<CronComponent> = clamp_cron_time_values(cron_time, min_val, max_val);
        // Merge overlapping components
        let merged: Vec<CronComponent> = merge_cron_time_overlaps(&clamped);
        // Return the merged cron schedule
        merged
            .into_iter()
            .map(|s| s.to_string())
            .collect::<Vec<CronSched>>()
            .join(",")
    };
    cron_sched
}

/// Clamp values within the specified `min_val..=max_val` range
///
/// Returns `CronTime`
fn clamp_cron_time_values(cron_time: &[CronComponent], min_val: u8, max_val: u8) -> CronTime {
    cron_time
        .iter()
        .fold(BTreeSet::new(), |mut out, cron_component| {
            out.insert(cron_component.clamp_inner(min_val, max_val));
            out
        })
        .into_iter()
        .collect()
}

/// Scan and merge components if they overlap.
///
/// Returns `CronTime`
fn merge_cron_time_overlaps(cron_time: &CronTime) -> CronTime {
    BTreeSet::from_iter(cron_time)
        .iter()
        .fold(Vec::new(), |mut out, &cron_component| {
            let mut is_not_merged = true;
            // For each item in the output vector, check if it overlaps with the current
            // component. If it does, merge it with the current component, and set the
            // `is_not_merged` flag to false.
            for item in &mut out {
                if let Some(merged_item) = item.merge(*cron_component) {
                    is_not_merged = false;
                    *item = merged_item;
                }
            }
            if is_not_merged {
                out.push(*cron_component);
            }
            out
        })
}

/// Convert a `CronTime` to a `CronSched` for the day of week.
fn cron_time_to_cron_sched_dow(cron_time: &CronTime) -> CronSched {
    cron_time_to_cron_sched(cron_time, CronComponent::MIN_DOW, CronComponent::MAX_DOW)
}

/// Convert a `CronTime` to a `CronSched` for the month.
fn cron_time_to_cron_sched_month(cron_time: &CronTime) -> CronSched {
    cron_time_to_cron_sched(
        cron_time,
        CronComponent::MIN_MONTH,
        CronComponent::MAX_MONTH,
    )
}

/// Convert a `CronTime` to a `CronSched` for the day of month.
fn cron_time_to_cron_sched_day(cron_time: &CronTime) -> CronSched {
    cron_time_to_cron_sched(cron_time, CronComponent::MIN_DAY, CronComponent::MAX_DAY)
}

/// Convert a `CronTime` to a `CronSched` for the hour of day.
fn cron_time_to_cron_sched_hour(cron_time: &CronTime) -> CronSched {
    cron_time_to_cron_sched(cron_time, CronComponent::MIN_HOUR, CronComponent::MAX_HOUR)
}

/// Convert a `CronTime` to a `CronSched` for the minute of hour.
fn cron_time_to_cron_sched_minute(cron_time: &CronTime) -> CronSched {
    cron_time_to_cron_sched(
        cron_time,
        CronComponent::MIN_MINUTE,
        CronComponent::MAX_MINUTE,
    )
}

impl CronComponent {
    /// Represents all possible values, `"*"`.
    const ALL_STR: &'static str = "*";
    /// Maximum value for `Day`.
    const MAX_DAY: u8 = 31;
    /// Maximum value for `DayOfWeek`. Sunday.
    const MAX_DOW: u8 = 7;
    /// Maximum value for `Hour`.
    const MAX_HOUR: u8 = 23;
    /// Maximum value for `Minute`.
    const MAX_MINUTE: u8 = 59;
    /// Maximum value for `Month`.
    const MAX_MONTH: u8 = 12;
    /// Minimum value for `Day`.
    const MIN_DAY: u8 = 1;
    /// Minimum value for `DayOfWeek`. Monday.
    const MIN_DOW: u8 = 0;
    /// Minimum value for `Hour`.
    const MIN_HOUR: u8 = 0;
    /// Minimum value for `Minute`.
    const MIN_MINUTE: u8 = 0;
    /// Minimum value for `Month`.
    const MIN_MONTH: u8 = 1;

    /// Clamp inner values within the given range values. Returns `CronComponent`.
    fn clamp_inner(self, first: u8, last: u8) -> Self {
        /// Implement clamping inner values within the given range values.
        fn clamp_val(val: u8, min_limit: u8, max_limit: u8) -> u8 {
            min(max(val, min_limit), max_limit)
        }

        match self {
            Self::All => self,
            Self::At(when) => Self::At(clamp_val(when, first, last)),
            Self::Range((a, b)) => {
                // Clamp values.
                let (c, d) = (clamp_val(a, first, last), clamp_val(b, first, last));
                // Ensure lowest value is first.
                let range = if c <= d { (c, d) } else { (d, c) };
                // If the range is the set as clamping limits, return `All`.
                if range == (first, last) {
                    Self::All
                } else if c == d {
                    Self::At(c)
                } else {
                    // Return the range.
                    Self::Range(range)
                }
            },
        }
    }

    /// Merge two `CronComponent` values. Returns `Option<CronComponent>`.
    ///
    /// This method makes no checks to determine if the values are within
    /// any limit.
    fn merge(self, other: CronComponent) -> Option<Self> {
        match self {
            Self::All => Some(self),
            Self::At(when) => {
                match other {
                    Self::All => Some(Self::All),
                    Self::At(w) if w == when => Some(self),
                    Self::Range((a, b)) if (a..=b).contains(&when) => Some(other),
                    _ => None,
                }
            },
            Self::Range((first, last)) => {
                match other {
                    Self::All => Some(Self::All),
                    Self::At(w) if (first..=last).contains(&w) => Some(self),
                    Self::Range((a, b))
                        if ((first..=last).contains(&a) || (first..=last).contains(&b))
                            || ((a..=b).contains(&first) || (a..=b).contains(&last)) =>
                    {
                        Some(Self::Range((min(first, a), max(last, b))))
                    },
                    _ => None,
                }
            },
        }
    }
}

impl Display for CronComponent {
    fn fmt(&self, f: &mut Formatter<'_>) -> std::fmt::Result {
        match self {
            Self::All => write!(f, "{}", Self::ALL_STR),
            Self::At(val) => write!(f, "{val}"),
            Self::Range((start, end)) => write!(f, "{start}-{end}"),
        }
    }
}

impl PartialEq for CronComponent {
    fn eq(&self, other: &Self) -> bool {
        match self {
            Self::All => matches!(other, Self::All),
            Self::At(when) => {
                match other {
                    Self::At(w) if w == when => true,
                    Self::Range((a, b)) if (a..=b).contains(&when) => true,
                    _ => false,
                }
            },
            Self::Range((first, last)) => {
                match other {
                    Self::At(w) if first == w && last == w => true,
                    Self::Range((a, b)) if first == a && last == b => true,
                    _ => false,
                }
            },
        }
    }
}

#[allow(clippy::non_canonical_partial_ord_impl)]
/// Compare two `CronComponent`s.
///
/// `CronComponent`s are ordered in the following order, from greater to lesser:
/// - `All`
/// - `Range`
/// - `At`
impl PartialOrd for CronComponent {
    fn partial_cmp(&self, other: &Self) -> Option<std::cmp::Ordering> {
        match self {
            Self::All => {
                match other {
                    Self::All => Some(std::cmp::Ordering::Equal),
                    _ => Some(std::cmp::Ordering::Greater),
                }
            },
            Self::At(when) => {
                match other {
                    Self::At(w) => Some(when.cmp(w)),
                    _ => Some(std::cmp::Ordering::Less),
                }
            },
            Self::Range((first, last)) => {
                match other {
                    Self::All => Some(std::cmp::Ordering::Less),
                    Self::At(_) => Some(std::cmp::Ordering::Greater),
                    Self::Range((start, end)) => Some(first.cmp(start).then(last.cmp(end))),
                }
            },
        }
    }
}

impl Eq for CronComponent {}

#[allow(clippy::expect_used)]
impl Ord for CronComponent {
    fn cmp(&self, other: &Self) -> std::cmp::Ordering {
        self.partial_cmp(other)
            .expect("CronComponent should always be comparable")
    }
}

#[cfg(test)]
mod tests {
    use time::Duration;

    use super::*;

    // Define lower limit for the schedule component values.
    const FIRST: u8 = 1;
    // Define upper limit for the schedule component values.
    const LAST: u8 = 59;

    #[test]
    #[allow(clippy::unwrap_used)]
    fn test_mkdelay_crontab() {
        // Get the cron schedule from the current time.
        let test_tag = "test".to_string();
        let now = OffsetDateTime::now_utc();
        let (month, day) = (now.month() as u8, now.day());
        let (hour, minute, _secs) = now.to_hms();
        let now_schedule = mkcron_impl(
            &vec![],
            &vec![CronComponent::At(month)],
            &vec![CronComponent::At(day)],
            &vec![CronComponent::At(hour)],
            &vec![CronComponent::At(minute)],
        );
        // Test the case with 0 duration
        let duration = 0u64;
        let CronTagged { when, tag } = mkdelay_crontab(duration, test_tag.clone()).unwrap();
        assert_eq!(when, now_schedule);
        assert_eq!(tag, "test");
        // Test the case with 5 minutes duration
        let minute_duration = 5u64;
        let secs_per_minute = 60u64;
        let nanos = 1_000_000_000u64;
        let duration = minute_duration * secs_per_minute * nanos;
        let then = now + Duration::minutes(minute_duration.try_into().unwrap());
        let (month, day) = (then.month() as u8, then.day());
        let (hour, minute, _secs) = then.to_hms();
        let then_schedule = mkcron_impl(
            &vec![],
            &vec![CronComponent::At(month)],
            &vec![CronComponent::At(day)],
            &vec![CronComponent::At(hour)],
            &vec![CronComponent::At(minute)],
        );
        let CronTagged { when, tag } = mkdelay_crontab(duration, test_tag).unwrap();
        assert_eq!(when, then_schedule);
        assert_eq!(tag, "test");
    }

    #[test]
    fn test_cron_component_merge() {
        assert_eq!(CronComponent::At(1).merge(CronComponent::At(2)), None);
        assert_eq!(
            CronComponent::At(1).merge(CronComponent::Range((1, 2))),
            Some(CronComponent::Range((1, 2)))
        );
        assert_eq!(
            CronComponent::Range((0, 1)).merge(CronComponent::Range((1, 2))),
            Some(CronComponent::Range((0, 2)))
        );
    }

    #[test]
    fn test_cron_component_order() {
        // `All` is always greater than all other `CronComponent`s.
        assert_eq!(CronComponent::All, CronComponent::All);
        assert!(CronComponent::All > CronComponent::At(0));
        assert!(CronComponent::All > CronComponent::Range((0, 0)));

        // `At(a)` is less than `All` and `Range(a, b)`
        assert!(CronComponent::At(0) < CronComponent::All);
        assert!(CronComponent::At(0) < CronComponent::Range((0, 0)));

        assert!(CronComponent::Range((0, 0)) < CronComponent::All);
        assert!(CronComponent::Range((0, 0)) > CronComponent::At(0));
        // `Range(a, b)` is equal to `Range(c, d)` if `a == c` and `b == d`.
        assert_eq!(CronComponent::Range((0, 0)), CronComponent::Range((0, 0)));
        // `Range(a, b)` is equal to `Range(c, d)` if `a == c` and `b == d`.
        assert!(CronComponent::Range((0, 0)) < CronComponent::Range((0, 1)));
    }

    #[test]
    fn test_cron_time_to_cron_sched_returns_all_if_empty() {
        let cron_schedule = cron_time_to_cron_sched(&vec![], FIRST, LAST);
        assert_eq!(cron_schedule, "*");
    }

    #[test]
    fn test_clamp_cron_time_values_within_limits() {
        // Components with values outside the clamping limits
        let cron_schedule = clamp_cron_time_values(&[CronComponent::At(0)], FIRST, LAST);
        assert_eq!(cron_schedule, vec![CronComponent::At(FIRST)]);

        let cron_schedule = clamp_cron_time_values(&[CronComponent::At(100)], FIRST, LAST);
        assert_eq!(cron_schedule, vec![CronComponent::At(LAST)]);

        let cron_schedule = clamp_cron_time_values(&[CronComponent::Range((62, 64))], FIRST, LAST);
        assert_eq!(cron_schedule, vec![CronComponent::At(LAST)]);

        let cron_schedule = clamp_cron_time_values(&[CronComponent::Range((0, 20))], FIRST, LAST);
        assert_eq!(cron_schedule, vec![CronComponent::Range((FIRST, 20))]);

        let cron_schedule = clamp_cron_time_values(&[CronComponent::Range((0, 200))], FIRST, LAST);
        assert_eq!(cron_schedule, vec![CronComponent::All]);

        let cron_schedule =
            clamp_cron_time_values(&[CronComponent::Range((FIRST, LAST))], FIRST, LAST);
        assert_eq!(cron_schedule, vec![CronComponent::All]);
    }

    #[test]
    fn test_merge_cron_time_overlaps() {
        // `CronTime`s that contain `All` removes everything else.
        let cron_schedule =
            merge_cron_time_overlaps(&vec![CronComponent::At(3), CronComponent::All]);
        assert_eq!(cron_schedule, vec![CronComponent::All]);

        let cron_schedule = merge_cron_time_overlaps(&vec![CronComponent::All, CronComponent::All]);
        assert_eq!(cron_schedule, vec![CronComponent::All]);

        let cron_schedule = merge_cron_time_overlaps(&vec![
            CronComponent::At(5),
            CronComponent::At(5),
            CronComponent::Range((5, 5)),
            CronComponent::Range((5, 5)),
        ]);
        assert_eq!(cron_schedule, vec![CronComponent::At(5)]);

        let cron_schedule = merge_cron_time_overlaps(&vec![
            CronComponent::At(7),
            CronComponent::Range((5, 30)),
            CronComponent::Range((5, 55)),
        ]);
        assert_eq!(cron_schedule, vec![CronComponent::Range((5, 55))]);

        let cron_schedule = merge_cron_time_overlaps(&vec![
            CronComponent::Range((10, 15)),
            CronComponent::Range((14, 25)),
            CronComponent::Range((5, 15)),
        ]);
        assert_eq!(cron_schedule, vec![CronComponent::Range((5, 25))]);
    }

    #[test]
    fn test_cron_time_to_cron_sched_orders_components() {
        let cron_schedule = cron_time_to_cron_sched(
            &vec![
                CronComponent::Range((2, 4)),
                CronComponent::At(1),
                CronComponent::Range((6, 7)),
                CronComponent::At(8),
                CronComponent::Range((9, 10)),
                CronComponent::At(11),
            ],
            FIRST,
            LAST,
        );
        assert_eq!(cron_schedule, "1,8,11,2-4,6-7,9-10");
    }

    #[test]
    fn test_mkcron_impl() {
        // Test empty `CronTime`s
        assert_eq!(
            mkcron_impl(&vec![], &vec![], &vec![], &vec![], &vec![]),
            "* * * * *"
        );
        // Test clamp values use `CronComponent` constants
        assert_eq!(
            mkcron_impl(
                &vec![CronComponent::At(100)],
                &vec![CronComponent::At(100)],
                &vec![CronComponent::At(100)],
                &vec![CronComponent::At(100)],
                &vec![CronComponent::At(100)]
            ),
            format!(
                "{} {} {} {} {}",
                CronComponent::MAX_MINUTE,
                CronComponent::MAX_HOUR,
                CronComponent::MAX_DAY,
                CronComponent::MAX_MONTH,
                CronComponent::MAX_DOW
            )
        );
        assert_eq!(
            mkcron_impl(
                &vec![CronComponent::At(0)],
                &vec![CronComponent::At(0)],
                &vec![CronComponent::At(0)],
                &vec![CronComponent::At(0)],
                &vec![CronComponent::At(0)]
            ),
            format!(
                "{} {} {} {} {}",
                CronComponent::MIN_MINUTE,
                CronComponent::MIN_HOUR,
                CronComponent::MIN_DAY,
                CronComponent::MIN_MONTH,
                CronComponent::MIN_DOW
            )
        );
>>>>>>> 5b61a71e
    }
}<|MERGE_RESOLUTION|>--- conflicted
+++ resolved
@@ -5,9 +5,6 @@
     fmt::{Display, Formatter},
 };
 
-<<<<<<< HEAD
-use crate::runtime_extensions::state::Stateful;
-=======
 use time::{Duration, OffsetDateTime};
 
 use crate::runtime_extensions::{
@@ -15,9 +12,8 @@
         hermes::cron::api::{CronComponent, CronEventTag, CronSched, CronTagged, CronTime},
         wasi::clocks::monotonic_clock::Instant,
     },
-    state::{Context, Stateful},
+    state::Stateful,
 };
->>>>>>> 5b61a71e
 
 mod event;
 mod host;
@@ -29,11 +25,7 @@
 }
 
 impl Stateful for State {
-<<<<<<< HEAD
     fn new() -> Self {
-        State {}
-=======
-    fn new(_ctx: &Context) -> Self {
         State {
             crontabs: HashMap::new(),
         }
@@ -547,6 +539,5 @@
                 CronComponent::MIN_DOW
             )
         );
->>>>>>> 5b61a71e
     }
 }