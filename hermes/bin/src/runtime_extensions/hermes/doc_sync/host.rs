--- conflicted
+++ resolved
@@ -8,12 +8,7 @@
 
 use super::ChannelState;
 use crate::{
-<<<<<<< HEAD
-    app::ApplicationName,
-    ipfs::hermes_ipfs_publish,
-=======
     ipfs::{self, hermes_ipfs_subscribe},
->>>>>>> ab65fd21
     runtime_context::HermesRuntimeContext,
     runtime_extensions::{
         bindings::hermes::{
@@ -136,18 +131,12 @@
             )));
         }
 
-<<<<<<< HEAD
-        // 2. When the channel is created, subscribe to .new <base>.<topic>
-        let topic_new = format!("{name}.new");
-        if let Err(err) = self.pubsub_subscribe(topic_new.clone()) {
-=======
         // When the channel is created, subscribe to .new <base>.<topic>
         if let Err(err) = hermes_ipfs_subscribe(
             ipfs::SubscriptionKind::DocSync,
             self.app_name(),
             format!("{name}.new"),
         ) {
->>>>>>> ab65fd21
             DOC_SYNC_STATE.remove(&resource);
             return Err(wasmtime::Error::msg(format!(
                 "Subscription to {topic_new} failed: {err}",
