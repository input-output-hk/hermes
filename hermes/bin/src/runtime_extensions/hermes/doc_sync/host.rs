--- conflicted
+++ resolved
@@ -7,22 +7,6 @@
 use crate::{
     ipfs::hermes_ipfs_subscribe,
     runtime_context::HermesRuntimeContext,
-<<<<<<< HEAD
-    runtime_extensions::bindings::hermes::{
-        doc_sync::api::{
-            ChannelName, DocData, DocLoc, DocProof, Errno, Host, HostSyncChannel, ProverId,
-            SyncChannel,
-        },
-        ipfs::api::Host as IpfsHost,
-    },
-};
-
-/// Default `PubSub` topic for doc-sync channel
-const DOC_SYNC_TOPIC: &str = "doc-sync/documents";
-
-impl Host for HermesRuntimeContext {
-    /// Get the CID for a document by adding it to IPFS (without pinning or publishing).
-=======
     runtime_extensions::{
         bindings::hermes::doc_sync::api::{
             ChannelName, DocData, DocLoc, DocProof, Errno, Host, HostSyncChannel, ProverId,
@@ -44,6 +28,9 @@
 ///
 /// See: <https://github.com/ipld/cid-cbor/>
 const CID_CBOR_TAG: u64 = 42;
+
+/// Default `PubSub` topic for doc-sync channel
+const DOC_SYNC_TOPIC: &str = "doc-sync/documents";
 
 /// Wrapper for `hermes_ipfs::Cid` to implement `minicbor::Encode` for it.
 struct Cid(hermes_ipfs::Cid);
@@ -70,14 +57,10 @@
     /// # Note
     ///
     /// We expect to receive doc as cbor bytes.
->>>>>>> dee73bcf
     fn id_for(
         &mut self,
         doc: DocData,
     ) -> wasmtime::Result<Vec<u8>> {
-<<<<<<< HEAD
-        Ok(Vec::new())
-=======
         // Compute SHA2-256 hash
         let mut hasher = Sha256::new();
         hasher.update(&doc);
@@ -94,7 +77,6 @@
         Cid(cid).encode(&mut e, &mut ())?;
 
         Ok(e.into_writer())
->>>>>>> dee73bcf
     }
 }
 
@@ -114,9 +96,6 @@
         &mut self,
         name: ChannelName,
     ) -> wasmtime::Result<Resource<SyncChannel>> {
-<<<<<<< HEAD
-        Ok(Resource::new_own(0))
-=======
         let hash = blake2b_simd::Params::new()
             .hash_length(4)
             .hash(name.as_bytes());
@@ -152,7 +131,6 @@
         }
 
         Ok(wasmtime::component::Resource::new_own(resource))
->>>>>>> dee73bcf
     }
 
     /// Close Doc Sync Channel
@@ -174,23 +152,12 @@
         &mut self,
         self_: Resource<SyncChannel>,
     ) -> wasmtime::Result<Result<bool, Errno>> {
-<<<<<<< HEAD
-        Ok(Ok(true))
-    }
-
-    /// Post a document to IPFS and broadcast via `PubSub`.
-=======
         inner_close(self, self_)
     }
 
     /// Post the document to a channel
     ///
     /// **Parameters**
-    ///
-    /// None
-    ///
-    /// **Returns**
->>>>>>> dee73bcf
     ///
     /// Executes the 3-step workflow:
     /// 1. Add to IPFS (`file_add` - automatically pins)
@@ -331,11 +298,8 @@
         &mut self,
         res: Resource<SyncChannel>,
     ) -> wasmtime::Result<()> {
-<<<<<<< HEAD
-=======
         inner_close(self, res)??;
 
->>>>>>> dee73bcf
         Ok(())
     }
 }
