//! Doc Sync host module.
use cardano_chain_follower::pallas_codec::minicbor::{self, Encode, Encoder, data::Tag};
use stringzilla::stringzilla::Sha256;
use wasmtime::component::Resource;

use crate::{
    runtime_context::HermesRuntimeContext,
    runtime_extensions::{
        bindings::hermes::{
            doc_sync::api::{
                ChannelName, DocData, DocLoc, DocProof, Errno, Host, HostSyncChannel, ProverId,
                SyncChannel,
            },
            ipfs::api::{FileAddResult, Host as IpfsHost},
        },
        hermes::doc_sync::DOC_SYNC_STATE,
    },
};

/// The number of steps in the "post document" workflow
const POST_STEP_COUNT: u8 = 5;

/// CBOR multicodec identifier.
///
/// See: <https://github.com/multiformats/multicodec/blob/master/table.csv>
const CBOR_CODEC: u64 = 0x51;

/// SHA2-256 multihash code.
const SHA2_256_CODE: u64 = 0x12;

/// CBOR tag for IPLD CID (Content Identifier).
///
/// See: <https://github.com/ipld/cid-cbor/>
const CID_CBOR_TAG: u64 = 42;

/// Wrapper for `hermes_ipfs::Cid` to implement `minicbor::Encode` for it.
struct Cid(hermes_ipfs::Cid);

impl minicbor::Encode<()> for Cid {
    fn encode<W: minicbor::encode::Write>(
        &self,
        e: &mut Encoder<W>,
        _ctx: &mut (),
    ) -> Result<(), minicbor::encode::Error<W::Error>> {
        // Encode as tag(42) containing the CID bytes
        e.tag(Tag::new(CID_CBOR_TAG))?;
        e.bytes(&self.0.to_bytes())?;
        Ok(())
    }
}

#[allow(clippy::todo)]
impl Host for HermesRuntimeContext {
    /// Get the Document ID for the given Binary Document
    ///
    /// See: <https://docs.dev.projectcatalyst.io/hermes/main/architecture/08_concepts/document_sync/protocol_spec/#cidv1-binary-encoding-poc-focus>
    ///
    /// # Note
    ///
    /// We expect to receive doc as cbor bytes.
    fn id_for(
        &mut self,
        doc: DocData,
    ) -> wasmtime::Result<Vec<u8>> {
        // Compute SHA2-256 hash
        let mut hasher = Sha256::new();
        hasher.update(&doc);
        let hash_digest = hasher.digest();

        // Create multihash from digest using the wrap() API
        // The generic parameter <64> is the max digest size we support
        let multihash = multihash::Multihash::<64>::wrap(SHA2_256_CODE, &hash_digest)?;

        // Create CID v1 with CBOR codec
        let cid = hermes_ipfs::Cid::new_v1(CBOR_CODEC, multihash);

        let mut e = minicbor::Encoder::new(Vec::new());
        Cid(cid).encode(&mut e, &mut ())?;

        Ok(e.into_writer())
    }
}

impl HostSyncChannel for HermesRuntimeContext {
    /// Open Doc Sync Channel
    ///
    /// **Parameters**
    ///
    /// - `name`: The Name of the channel to Open.  Creates if it doesn't exist, otherwise
    ///   joins it.
    fn new(
        &mut self,
        name: ChannelName,
    ) -> wasmtime::Result<Resource<SyncChannel>> {
        let hash = blake2b_simd::Params::new()
            .hash_length(4)
            .hash(name.as_bytes());

        // The digest is a 64-byte array ([u8; 64]) for 512-bit output.
        // Take the first 4 bytes to use them as resource id.
        //
        // Assumption:
        // Number of channels is way more less then u32, so collisions are
        // acceptable but unlikely in practice. We use the first 4 bytes of
        // the cryptographically secure Blake2b hash as a fast, 32-bit ID
        // to minimize lock contention when accessing state via DOC_SYNC_STATE.
        let prefix_bytes: &[u8; 4] = hash.as_bytes().try_into().map_err(|err| {
            wasmtime::Error::msg(format!("BLAKE2b hash output length must be 4 bytes: {err}"))
        })?;

        let resource: u32 = u32::from_be_bytes(*prefix_bytes);

        // Code block is used to minimize locking scope.
        {
            let entry = DOC_SYNC_STATE.entry(resource).or_insert(name.clone());
            if &name != entry.value() {
                return Err(wasmtime::Error::msg(format!(
                    "Collision occurred with previous value = {} and new one = {name}",
                    entry.value()
                )));
            }
        }

        // When the channel is created, subscribe to .new <base>.<topic>
        if let Err(err) = self.pubsub_subscribe(format!("{name}.new")) {
            // FIXME - Do we want to remove the entry from the map here?
            DOC_SYNC_STATE.remove(&resource);
            return Err(wasmtime::Error::msg(format!(
                "Subscription to {name}.new failed: {err}",
            )));
        }

        tracing::info!("Created Doc Sync Channel: {name}");

        Ok(wasmtime::component::Resource::new_own(resource))
    }

    /// Close Doc Sync Channel
    ///
    /// Can't use the sync-channel anymore after its closed
    /// (and all docs stored are released)
    /// Close itself should be deferred until all running WASM modules with an open
    /// `sync-channel` resource have terminated.
    ///
    /// **Parameters**
    ///
    /// None
    ///
    /// **Returns**
    ///
    /// - `ok(true)`: Channel Closed and resources released.
    /// - `error(<something>)`: If it gets an error closing.
    fn close(
        &mut self,
        self_: Resource<SyncChannel>,
    ) -> wasmtime::Result<Result<bool, Errno>> {
        inner_close(self, self_)
    }

    /// Post the document to a channel
    fn post(
        &mut self,
        self_: Resource<SyncChannel>,
        doc: DocData,
    ) -> wasmtime::Result<Result<DocLoc, Errno>> {
        tracing::info!("📤 Posting {} bytes to doc-sync channel", doc.len());

<<<<<<< HEAD
        let cid = add_file(self, &doc)??;
        dht_provide(self, &cid)?;
        let peer_id = get_peer_id(self)??;
        ensure_provided(self, &cid, &peer_id)??;
        publish(self, doc)??;
=======
        // Step 1: Add document to IPFS (automatically pins)
        // Note: file_add pins the document under the hood via the hermes_ipfs library,
        // so no explicit file_pin call is needed.
        let ipfs_path = match self.file_add(doc.clone())? {
            Ok(path) => {
                tracing::info!("✓ Step 1/3: Added to IPFS (pinned) → {}", path);
                path
            },
            Err(e) => {
                tracing::error!("✗ Step 1/3 failed: file_add error: {:?}", e);
                return Ok(Err(Errno::DocErrorPlaceholder));
            },
        };

        // Step 2: Pre-publish validation (TODO #630)
        tracing::info!("⏭ Step 2/3: Pre-publish (skipped - TODO #630)");

        // Step 3: Publish to PubSub
        //
        // IMPORTANT: Gossipsub is a peer-to-peer protocol that requires at least one
        // OTHER peer node to be subscribed to the topic before messages can be published.
        // A single isolated node cannot publish to itself.
        //
        // In production with multiple Hermes nodes or external IPFS nodes subscribing
        // to the topic, this will work. In a single-node demo/test environment, publish
        // will fail with "NoPeersSubscribedToTopic" which is expected behavior.
        //
        // Since Step 1 (add + pin) already succeeded, the document is safely stored
        // in IPFS. We treat "no peers" as a warning rather than a fatal error.

        let channel_name = DOC_SYNC_STATE
            .get(&self_.rep())
            .ok_or_else(|| wasmtime::Error::msg("Channel not found"))?
            .value()
            .clone();

        let topic_new = format!("{channel_name}.new");

        // The channel should already be subscribed to the `.new` topic (subscription
        // is performed in `new()`). Invoking the subscription again to ensure
        // the topic is active, because Gossipsub enforces that peers must subscribe
        // to a topic before they are permitted to publish on it.
        match self.pubsub_subscribe(topic_new.clone())? {
            Ok(_) => tracing::info!("✓ Subscribed to topic: {topic_new}"),
            Err(e) => tracing::warn!("⚠ Subscribe warning: {:?}", e),
        }

        // Attempt to publish to PubSub
        if let Ok(()) = self.pubsub_publish(topic_new.clone(), doc)? {
            tracing::info!("✓ Step 3/3: Published to PubSub → {topic_new}",);
        } else {
            // Non-fatal: PubSub requires peer nodes to be subscribed to the topic.
            // In a single-node environment, this is expected to fail with
            // "NoPeersSubscribedToTopic". We treat this as a warning rather
            // than a fatal error since Step 1 already succeeded.
            tracing::warn!(
                "⚠ Step 3/3: PubSub publish skipped (no peer nodes subscribed to topic)"
            );
            tracing::warn!(
                "   Note: Gossipsub requires other nodes subscribing to '{topic_new}' to work",
            );
            tracing::info!("   Document is successfully stored in IPFS from Step 1");
        }
>>>>>>> 2690763c

        Ok(Ok(cid.as_bytes().to_vec()))
    }

    /// Prove a document is stored in the provers
    ///
    /// **Parameters**
    ///
    /// loc : Location ID of the document to prove storage of.
    /// provers: List of provers to prove against (if empty, all provers will be requested
    /// for proof.)
    ///
    /// **Returns**
    ///
    /// - `ok(list of proofs received [prover id inside the proof])`: Document stored OK
    ///   or Not based on proof.
    /// - `error(<something>)`: If it gets an error.
    fn prove_includes(
        &mut self,
        _self_: Resource<SyncChannel>,
        _loc: DocLoc,
        _provers: Vec<ProverId>,
    ) -> wasmtime::Result<Result<Vec<DocProof>, Errno>> {
        Ok(Ok(Vec::new()))
    }

    /// Disprove a document is stored in the provers
    ///
    /// **Parameters**
    ///
    /// loc : Location ID of the document to prove storage of.
    /// provers: List of provers to prove against (if empty, all provers will be requested
    /// for proof.)
    ///
    /// **Returns**
    ///
    /// - `ok(list of proofs received [prover id inside the proof])`: Document stored OK
    ///   or Not based on proof.
    /// - `error(<something>)`: If it gets an error.
    fn prove_excludes(
        &mut self,
        _self_: Resource<SyncChannel>,
        _loc: DocLoc,
        _provers: Vec<ProverId>,
    ) -> wasmtime::Result<Result<Vec<DocProof>, Errno>> {
        Ok(Ok(Vec::new()))
    }

    /// Prove a document is stored in the provers
    ///
    /// **Parameters**
    ///
    /// None
    ///
    /// **Returns**
    ///
    /// - `ok(doc-data)`: Data associated with that document location, if it exists.
    /// - `error(<something>)`: If it gets an error.
    fn get(
        &mut self,
        _self_: Resource<SyncChannel>,
        _loc: DocLoc,
    ) -> wasmtime::Result<Result<DocData, Errno>> {
        Ok(Err(Errno::DocErrorPlaceholder))
    }

    /// Wasmtime resource drop callback.
    fn drop(
        &mut self,
        res: Resource<SyncChannel>,
    ) -> wasmtime::Result<()> {
        inner_close(self, res)??;

        Ok(())
    }
}

/// Add document to IPFS (automatically pins)
/// Note: `file_add` pins the document under the hood via the `hermes_ipfs` library,
/// so no explicit `file_pin` call is needed.
fn add_file(
    ctx: &mut HermesRuntimeContext,
    doc: &DocData,
) -> wasmtime::Result<Result<String, Errno>> {
    const STEP: u8 = 1;
    match ctx.file_add(doc.clone())? {
        Ok(FileAddResult { file_path, cid }) => {
            tracing::info!(
                "✓ Step {STEP}/{POST_STEP_COUNT}: Added and pinned to IPFS (CID: {}) → {}",
                cid,
                file_path
            );
            Ok(Ok(cid))
        },
        Err(e) => {
            tracing::error!(
                "✗ Step {STEP}/{POST_STEP_COUNT} failed: file_add error: {:?}",
                e
            );
            Ok(Err(Errno::DocErrorPlaceholder))
        },
    }
}

/// Announce being a provider of the given CID to the DHT.
fn dht_provide(
    ctx: &mut HermesRuntimeContext,
    cid: &str,
) -> Result<(), Errno> {
    const STEP: u8 = 2;
    tracing::info!("⏭ Step {STEP}/{POST_STEP_COUNT}: Pre-publish");
    match ctx.dht_provide(cid.into()) {
        Ok(_) => {
            tracing::info!(
                "✓ Step {STEP}/{POST_STEP_COUNT}: DHT provide successful (CID: {})",
                cid
            );
            Ok(())
        },
        Err(e) => {
            tracing::error!(
                "✗ Step {STEP}/{POST_STEP_COUNT} failed: dht_provide error: {:?}",
                e
            );
            Err(Errno::DocErrorPlaceholder)
        },
    }
}

/// Get out peer ID
fn get_peer_id(ctx: &mut HermesRuntimeContext) -> wasmtime::Result<Result<String, Errno>> {
    const STEP: u8 = 3;
    match ctx.get_peer_id()? {
        Ok(peer_id) => {
            tracing::info!("✓ Step {STEP}/{POST_STEP_COUNT}: get get_peer_id",);
            Ok(Ok(peer_id))
        },
        Err(e) => {
            tracing::error!(
                "✗ Step {STEP}/{POST_STEP_COUNT} failed: get_peer_id error: {:?}",
                e
            );
            Ok(Err(Errno::DocErrorPlaceholder))
        },
    }
}

/// Wait until the given CID is provided by at least one other peer than the provided
/// `peer_id`
fn ensure_provided(
    ctx: &mut HermesRuntimeContext,
    cid: &str,
    peer_id: &str,
) -> wasmtime::Result<Result<(), Errno>> {
    const STEP: u8 = 4;
    loop {
        let providers = ctx.dht_get_providers(cid.into())??;
        if is_pre_publish_completed(peer_id, &providers) {
            tracing::info!("✓ Step {STEP}/{POST_STEP_COUNT}: Other DHT providers found");
            return Ok(Ok(()));
        }
        tracing::info!(
            "✓ Step {STEP}/{POST_STEP_COUNT}: Other DHT providers not found, sleeping..."
        );
        // TODO[rafal-ch]: Exponential backoff
        std::thread::sleep(std::time::Duration::from_secs(1));
    }
}

/// Publish to `PubSub`
///
/// IMPORTANT: Gossipsub is a peer-to-peer protocol that requires at least one
/// OTHER peer node to be subscribed to the topic before messages can be published.
/// A single isolated node cannot publish to itself.
///
/// In production with multiple Hermes nodes or external IPFS nodes subscribing
/// to the topic, this will work. In a single-node demo/test environment, publish
/// will fail with `NoPeersSubscribedToTopic` which is expected behavior.
///
/// Since Step 1 (add + pin) already succeeded, the document is safely stored
/// in IPFS. We treat "no peers" as a warning rather than a fatal error.
fn publish(
    ctx: &mut HermesRuntimeContext,
    doc: DocData,
) -> wasmtime::Result<Result<(), Errno>> {
    const STEP: u8 = 5;
    let topic = DOC_SYNC_TOPIC.to_string();

    // Subscribe to the topic first (required for Gossipsub - you must be subscribed
    // to a topic before you can publish to it)
    match ctx.pubsub_subscribe(topic.clone())? {
        Ok(_) => tracing::info!("✓ Subscribed to topic: {}", topic),
        Err(e) => tracing::warn!("⚠ Subscribe warning: {:?}", e),
    }

    // Attempt to publish to PubSub
    if let Ok(()) = ctx.pubsub_publish(topic.clone(), doc)? {
        tracing::info!(
            "✓ Step {STEP}/{POST_STEP_COUNT}: Published to PubSub → {}",
            topic
        );
    } else {
        // Non-fatal: PubSub requires peer nodes to be subscribed to the topic.
        // In a single-node environment, this is expected to fail with
        // "NoPeersSubscribedToTopic". We treat this as a warning rather
        // than a fatal error since Step 1 already succeeded.
        tracing::warn!(
            "⚠ Step {STEP}/{POST_STEP_COUNT}: PubSub publish skipped (no peer nodes subscribed to topic)"
        );
        tracing::warn!(
            "   Note: Gossipsub requires other nodes subscribing to '{}' to work",
            topic
        );
        tracing::info!("   Document is successfully stored in IPFS");
    }

    Ok(Ok(()))
}

/// This function is required cause reusage of `self.close`
/// inside drop causes invalid behavior during codegen.
#[allow(clippy::unnecessary_wraps)]
fn inner_close(
    _ctx: &mut HermesRuntimeContext,
    _res: Resource<SyncChannel>,
) -> wasmtime::Result<Result<bool, Errno>> {
    // TODO(anyone): Here we should clean up the state, since we would have a map that
    // associates app_name with app's subscriptions.
    Ok(Ok(true))
}

/// Checks if the pre-publish is completed based on "our peer id" and
/// available providers.
fn is_pre_publish_completed(
    our_peer_id: &str,
    current_providers: &[String],
) -> bool {
    if current_providers.contains(&our_peer_id.to_string()) {
        current_providers.len() > 1
    } else {
        !current_providers.is_empty()
    }
}

#[cfg(test)]
mod tests {
    use test_case::test_case;

    use crate::runtime_extensions::hermes::doc_sync::host::is_pre_publish_completed;

    #[test_case("OUR", &["OTHER_1", "OTHER_2"] => true)]
    #[test_case("OUR", &["OUR", "OTHER_1", "OTHER_2"] => true)]
    #[test_case("OUR", &[] => false)]
    #[test_case("OUR", &["OUR"] => false)]
    fn pre_publish_completed(
        our_peer_id: &str,
        current_providers: &[&str],
    ) -> bool {
        let current_providers: Vec<_> = current_providers.iter().map(ToString::to_string).collect();
        is_pre_publish_completed(our_peer_id, &current_providers)
    }
}<|MERGE_RESOLUTION|>--- conflicted
+++ resolved
@@ -160,82 +160,16 @@
     /// Post the document to a channel
     fn post(
         &mut self,
-        self_: Resource<SyncChannel>,
+        sync_channel: Resource<SyncChannel>,
         doc: DocData,
     ) -> wasmtime::Result<Result<DocLoc, Errno>> {
         tracing::info!("📤 Posting {} bytes to doc-sync channel", doc.len());
 
-<<<<<<< HEAD
         let cid = add_file(self, &doc)??;
         dht_provide(self, &cid)?;
         let peer_id = get_peer_id(self)??;
         ensure_provided(self, &cid, &peer_id)??;
-        publish(self, doc)??;
-=======
-        // Step 1: Add document to IPFS (automatically pins)
-        // Note: file_add pins the document under the hood via the hermes_ipfs library,
-        // so no explicit file_pin call is needed.
-        let ipfs_path = match self.file_add(doc.clone())? {
-            Ok(path) => {
-                tracing::info!("✓ Step 1/3: Added to IPFS (pinned) → {}", path);
-                path
-            },
-            Err(e) => {
-                tracing::error!("✗ Step 1/3 failed: file_add error: {:?}", e);
-                return Ok(Err(Errno::DocErrorPlaceholder));
-            },
-        };
-
-        // Step 2: Pre-publish validation (TODO #630)
-        tracing::info!("⏭ Step 2/3: Pre-publish (skipped - TODO #630)");
-
-        // Step 3: Publish to PubSub
-        //
-        // IMPORTANT: Gossipsub is a peer-to-peer protocol that requires at least one
-        // OTHER peer node to be subscribed to the topic before messages can be published.
-        // A single isolated node cannot publish to itself.
-        //
-        // In production with multiple Hermes nodes or external IPFS nodes subscribing
-        // to the topic, this will work. In a single-node demo/test environment, publish
-        // will fail with "NoPeersSubscribedToTopic" which is expected behavior.
-        //
-        // Since Step 1 (add + pin) already succeeded, the document is safely stored
-        // in IPFS. We treat "no peers" as a warning rather than a fatal error.
-
-        let channel_name = DOC_SYNC_STATE
-            .get(&self_.rep())
-            .ok_or_else(|| wasmtime::Error::msg("Channel not found"))?
-            .value()
-            .clone();
-
-        let topic_new = format!("{channel_name}.new");
-
-        // The channel should already be subscribed to the `.new` topic (subscription
-        // is performed in `new()`). Invoking the subscription again to ensure
-        // the topic is active, because Gossipsub enforces that peers must subscribe
-        // to a topic before they are permitted to publish on it.
-        match self.pubsub_subscribe(topic_new.clone())? {
-            Ok(_) => tracing::info!("✓ Subscribed to topic: {topic_new}"),
-            Err(e) => tracing::warn!("⚠ Subscribe warning: {:?}", e),
-        }
-
-        // Attempt to publish to PubSub
-        if let Ok(()) = self.pubsub_publish(topic_new.clone(), doc)? {
-            tracing::info!("✓ Step 3/3: Published to PubSub → {topic_new}",);
-        } else {
-            // Non-fatal: PubSub requires peer nodes to be subscribed to the topic.
-            // In a single-node environment, this is expected to fail with
-            // "NoPeersSubscribedToTopic". We treat this as a warning rather
-            // than a fatal error since Step 1 already succeeded.
-            tracing::warn!(
-                "⚠ Step 3/3: PubSub publish skipped (no peer nodes subscribed to topic)"
-            );
-            tracing::warn!(
-                "   Note: Gossipsub requires other nodes subscribing to '{topic_new}' to work",
-            );
-            tracing::info!("   Document is successfully stored in IPFS from Step 1");
-        }
->>>>>>> 2690763c
+        publish(self, doc, sync_channel.rep())??;
 
         Ok(Ok(cid.as_bytes().to_vec()))
     }
@@ -420,23 +354,29 @@
 fn publish(
     ctx: &mut HermesRuntimeContext,
     doc: DocData,
+    rep: u32,
 ) -> wasmtime::Result<Result<(), Errno>> {
     const STEP: u8 = 5;
-    let topic = DOC_SYNC_TOPIC.to_string();
-
-    // Subscribe to the topic first (required for Gossipsub - you must be subscribed
-    // to a topic before you can publish to it)
-    match ctx.pubsub_subscribe(topic.clone())? {
-        Ok(_) => tracing::info!("✓ Subscribed to topic: {}", topic),
+    let channel_name = DOC_SYNC_STATE
+        .get(&rep)
+        .ok_or_else(|| wasmtime::Error::msg("Channel not found"))?
+        .value()
+        .clone();
+
+    let topic_new = format!("{channel_name}.new");
+
+    // The channel should already be subscribed to the `.new` topic (subscription
+    // is performed in `new()`). Invoking the subscription again to ensure
+    // the topic is active, because Gossipsub enforces that peers must subscribe
+    // to a topic before they are permitted to publish on it.
+    match ctx.pubsub_subscribe(topic_new.clone())? {
+        Ok(_) => tracing::info!("✓ Subscribed to topic: {topic_new}"),
         Err(e) => tracing::warn!("⚠ Subscribe warning: {:?}", e),
     }
 
     // Attempt to publish to PubSub
-    if let Ok(()) = ctx.pubsub_publish(topic.clone(), doc)? {
-        tracing::info!(
-            "✓ Step {STEP}/{POST_STEP_COUNT}: Published to PubSub → {}",
-            topic
-        );
+    if let Ok(()) = ctx.pubsub_publish(topic_new.clone(), doc)? {
+        tracing::info!("✓ Step {STEP}/{POST_STEP_COUNT}: Published to PubSub → {topic_new}",);
     } else {
         // Non-fatal: PubSub requires peer nodes to be subscribed to the topic.
         // In a single-node environment, this is expected to fail with
@@ -446,8 +386,7 @@
             "⚠ Step {STEP}/{POST_STEP_COUNT}: PubSub publish skipped (no peer nodes subscribed to topic)"
         );
         tracing::warn!(
-            "   Note: Gossipsub requires other nodes subscribing to '{}' to work",
-            topic
+            "   Note: Gossipsub requires other nodes subscribing to '{topic_new}' to work",
         );
         tracing::info!("   Document is successfully stored in IPFS");
     }
