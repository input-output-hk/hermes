//! Doc Sync host module.

use cardano_chain_follower::pallas_codec::minicbor::{self, Encode, Encoder, data::Tag};
use stringzilla::stringzilla::Sha256;
use wasmtime::component::Resource;

use crate::{
    ipfs::hermes_ipfs_subscribe,
    runtime_context::HermesRuntimeContext,
<<<<<<< HEAD
    runtime_extensions::bindings::hermes::{
        doc_sync::api::{
            ChannelName, DocData, DocLoc, DocProof, Errno, Host, HostSyncChannel, ProverId,
            SyncChannel,
        },
        ipfs::api::{FileAddResult, Host as IpfsHost},
    },
};

/// Default `PubSub` topic for doc-sync channel
const DOC_SYNC_TOPIC: &str = "doc-sync/documents";

impl Host for HermesRuntimeContext {
    /// Get the CID for a document by adding it to IPFS (without pinning or publishing).
=======
    runtime_extensions::{
        bindings::hermes::{
            doc_sync::api::{
                ChannelName, DocData, DocLoc, DocProof, Errno, Host, HostSyncChannel, ProverId,
                SyncChannel,
            },
            ipfs::api::Host as IpfsHost,
        },
        hermes::doc_sync::DOC_SYNC_STATE,
    },
};

/// CBOR multicodec identifier.
///
/// See: <https://github.com/multiformats/multicodec/blob/master/table.csv>
const CBOR_CODEC: u64 = 0x51;

/// SHA2-256 multihash code.
const SHA2_256_CODE: u64 = 0x12;

/// CBOR tag for IPLD CID (Content Identifier).
///
/// See: <https://github.com/ipld/cid-cbor/>
const CID_CBOR_TAG: u64 = 42;

/// Default `PubSub` topic for doc-sync channel
const DOC_SYNC_TOPIC: &str = "doc-sync/documents";

/// Wrapper for `hermes_ipfs::Cid` to implement `minicbor::Encode` for it.
struct Cid(hermes_ipfs::Cid);

impl minicbor::Encode<()> for Cid {
    fn encode<W: minicbor::encode::Write>(
        &self,
        e: &mut Encoder<W>,
        _ctx: &mut (),
    ) -> Result<(), minicbor::encode::Error<W::Error>> {
        // Encode as tag(42) containing the CID bytes
        e.tag(Tag::new(CID_CBOR_TAG))?;
        e.bytes(&self.0.to_bytes())?;
        Ok(())
    }
}

#[allow(clippy::todo)]
impl Host for HermesRuntimeContext {
    /// Get the Document ID for the given Binary Document
    ///
    /// See: <https://docs.dev.projectcatalyst.io/hermes/main/architecture/08_concepts/document_sync/protocol_spec/#cidv1-binary-encoding-poc-focus>
    ///
    /// # Note
    ///
    /// We expect to receive doc as cbor bytes.
>>>>>>> 12efb302
    fn id_for(
        &mut self,
        doc: DocData,
    ) -> wasmtime::Result<Vec<u8>> {
<<<<<<< HEAD
        Ok(Vec::new())
=======
        // Compute SHA2-256 hash
        let mut hasher = Sha256::new();
        hasher.update(&doc);
        let hash_digest = hasher.digest();

        // Create multihash from digest using the wrap() API
        // The generic parameter <64> is the max digest size we support
        let multihash = multihash::Multihash::<64>::wrap(SHA2_256_CODE, &hash_digest)?;

        // Create CID v1 with CBOR codec
        let cid = hermes_ipfs::Cid::new_v1(CBOR_CODEC, multihash);

        let mut e = minicbor::Encoder::new(Vec::new());
        Cid(cid).encode(&mut e, &mut ())?;

        Ok(e.into_writer())
>>>>>>> 12efb302
    }
}

impl HostSyncChannel for HermesRuntimeContext {
    /// Open Doc Sync Channel
    ///
    /// **Parameters**
    ///
    /// - `name`: The Name of the channel to Open.  Creates if it doesn't exist, otherwise
    ///   joins it.
    ///
    /// **Returns**
    ///
    /// - `ok(network)`: A resource network, if successfully create network resource.
    /// - `error(create-network-error)`: If creating network resource failed.
    fn new(
        &mut self,
        name: ChannelName,
    ) -> wasmtime::Result<Resource<SyncChannel>> {
<<<<<<< HEAD
        Ok(Resource::new_own(0))
=======
        let hash = blake2b_simd::Params::new()
            .hash_length(4)
            .hash(name.as_bytes());

        // The digest is a 64-byte array ([u8; 64]) for 512-bit output.
        // Take the first 4 bytes to use them as resource id.
        //
        // Assumption:
        // Number of channels is way more less then u32, so collisions are
        // acceptable but unlikely in practice. We use the first 4 bytes of
        // the cryptographically secure Blake2b hash as a fast, 32-bit ID
        // to minimize lock contention when accessing state via DOC_SYNC_STATE.
        let prefix_bytes: &[u8; 4] = hash.as_bytes().try_into().map_err(|err| {
            wasmtime::Error::msg(format!("BLAKE2b hash output length must be 4 bytes: {err}"))
        })?;

        let resource: u32 = u32::from_be_bytes(*prefix_bytes);

        // Code block is used to minimize locking scope.
        {
            let entry = DOC_SYNC_STATE.entry(resource).or_insert(name.clone());
            if &name != entry.value() {
                return Err(wasmtime::Error::msg(format!(
                    "Collision occurred with previous value = {} and new one = {name}",
                    entry.value()
                )));
            }
        }

        if let Err(err) = hermes_ipfs_subscribe(self.app_name(), name) {
            DOC_SYNC_STATE.remove(&resource);
            return Err(wasmtime::Error::msg(format!("Subscription failed: {err}",)));
        }

        Ok(wasmtime::component::Resource::new_own(resource))
>>>>>>> 12efb302
    }

    /// Close Doc Sync Channel
    ///
    /// Can't use the sync-channel anymore after its closed
    /// (and all docs stored are released)
    /// Close itself should be deferred until all running WASM modules with an open
    /// `sync-channel` resource have terminated.
    ///
    /// **Parameters**
    ///
    /// None
    ///
    /// **Returns**
    ///
    /// - `ok(true)`: Channel Closed and resources released.
    /// - `error(<something>)`: If it gets an error closing.
    fn close(
        &mut self,
        self_: Resource<SyncChannel>,
    ) -> wasmtime::Result<Result<bool, Errno>> {
<<<<<<< HEAD
        Ok(Ok(true))
    }

    /// Post a document to IPFS and broadcast via `PubSub`.
    ///
    /// Executes the 4-step workflow:
    /// 1. Add to IPFS (`file_add`)
    /// 2. Pin (`file_pin`)
    /// 3. Pre-publish (TODO #630)
    /// 4. Publish to `PubSub` (`pubsub_publish`)
=======
        inner_close(self, self_)
    }

    /// Post the document to a channel
    ///
    /// **Parameters**
    ///
    /// Executes the 3-step workflow:
    /// 1. Add to IPFS (`file_add` - automatically pins)
    /// 2. Pre-publish (TODO #630)
    /// 3. Publish to `PubSub` (`pubsub_publish`)
>>>>>>> 12efb302
    fn post(
        &mut self,
        _self_: Resource<SyncChannel>,
        doc: DocData,
    ) -> wasmtime::Result<Result<DocLoc, Errno>> {
        tracing::info!("📤 Posting {} bytes to doc-sync channel", doc.len());

<<<<<<< HEAD
        // Step 1: Add document to IPFS
        let (ipfs_path, cid) = match self.file_add(doc.clone())? {
            Ok(FileAddResult { file_path, cid }) => {
                tracing::info!("✓ Step 1/4: Added to IPFS (CID: {}) → {}", cid, file_path);
                (file_path, cid)
            },
            Err(e) => {
                tracing::error!("✗ Step 1/4 failed: file_add error: {:?}", e);
=======
        // Step 1: Add document to IPFS (automatically pins)
        // Note: file_add pins the document under the hood via the hermes_ipfs library,
        // so no explicit file_pin call is needed.
        let ipfs_path = match self.file_add(doc.clone())? {
            Ok(path) => {
                tracing::info!("✓ Step 1/3: Added to IPFS (pinned) → {}", path);
                path
            },
            Err(e) => {
                tracing::error!("✗ Step 1/3 failed: file_add error: {:?}", e);
>>>>>>> 12efb302
                return Ok(Err(Errno::DocErrorPlaceholder));
            },
        };

<<<<<<< HEAD
        // Step 2: Pin the document
        match self.file_pin(ipfs_path.clone())? {
            Ok(result) => {
                tracing::info!("✓ Step 2/4: Pinned with result {} → {}", result, ipfs_path)
            },
            Err(e) => {
                tracing::error!("✗ Step 2/4 failed: file_pin error: {:?}", e);
                return Ok(Err(Errno::DocErrorPlaceholder));
            },
        }

        // Step 3: Pre-publish validation (TODO #630)
        tracing::info!("⏭ Step 3/4: Pre-publish (skipped - TODO #630)");

        // Step 4: Publish to PubSub
=======
        // Step 2: Pre-publish validation (TODO #630)
        tracing::info!("⏭ Step 2/3: Pre-publish (skipped - TODO #630)");

        // Step 3: Publish to PubSub
>>>>>>> 12efb302
        //
        // IMPORTANT: Gossipsub is a peer-to-peer protocol that requires at least one
        // OTHER peer node to be subscribed to the topic before messages can be published.
        // A single isolated node cannot publish to itself.
        //
        // In production with multiple Hermes nodes or external IPFS nodes subscribing
        // to the topic, this will work. In a single-node demo/test environment, publish
        // will fail with "NoPeersSubscribedToTopic" which is expected behavior.
        //
<<<<<<< HEAD
        // Since Steps 1-2 (add + pin) already succeeded, the document is safely stored
=======
        // Since Step 1 (add + pin) already succeeded, the document is safely stored
>>>>>>> 12efb302
        // in IPFS. We treat "no peers" as a warning rather than a fatal error.
        let topic = DOC_SYNC_TOPIC.to_string();

        // Subscribe to the topic first (required for Gossipsub - you must be subscribed
        // to a topic before you can publish to it)
        match self.pubsub_subscribe(topic.clone())? {
            Ok(_) => tracing::info!("✓ Subscribed to topic: {}", topic),
            Err(e) => tracing::warn!("⚠ Subscribe warning: {:?}", e),
        }

        // Attempt to publish to PubSub
        if let Ok(()) = self.pubsub_publish(topic.clone(), doc)? {
<<<<<<< HEAD
            tracing::info!("✓ Step 4/4: Published to PubSub → {}", topic);
=======
            tracing::info!("✓ Step 3/3: Published to PubSub → {}", topic);
>>>>>>> 12efb302
        } else {
            // Non-fatal: PubSub requires peer nodes to be subscribed to the topic.
            // In a single-node environment, this is expected to fail with
            // "NoPeersSubscribedToTopic". We treat this as a warning rather
<<<<<<< HEAD
            // than a fatal error since Steps 1-2 already succeeded.
            tracing::warn!(
                "⚠ Step 4/4: PubSub publish skipped (no peer nodes subscribed to topic)"
=======
            // than a fatal error since Step 1 already succeeded.
            tracing::warn!(
                "⚠ Step 3/3: PubSub publish skipped (no peer nodes subscribed to topic)"
>>>>>>> 12efb302
            );
            tracing::warn!(
                "   Note: Gossipsub requires other nodes subscribing to '{}' to work",
                topic
            );
<<<<<<< HEAD
            tracing::info!("   Document is successfully stored in IPFS from Steps 1-2");
        }

        Ok(Ok(cid.as_bytes().to_vec()))
=======
            tracing::info!("   Document is successfully stored in IPFS from Step 1");
        }

        // Extract CID from path and return it
        let cid_str = ipfs_path.strip_prefix("/ipfs/").unwrap_or(&ipfs_path);
        Ok(Ok(cid_str.as_bytes().to_vec()))
>>>>>>> 12efb302
    }

    /// Prove a document is stored in the provers
    ///
    /// **Parameters**
    ///
    /// loc : Location ID of the document to prove storage of.
    /// provers: List of provers to prove against (if empty, all provers will be requested
    /// for proof.)
    ///
    /// **Returns**
    ///
    /// - `ok(list of proofs received [prover id inside the proof])`: Document stored OK
    ///   or Not based on proof.
    /// - `error(<something>)`: If it gets an error.
    fn prove_includes(
        &mut self,
        _self_: Resource<SyncChannel>,
        _loc: DocLoc,
        _provers: Vec<ProverId>,
    ) -> wasmtime::Result<Result<Vec<DocProof>, Errno>> {
        Ok(Ok(Vec::new()))
    }

    /// Disprove a document is stored in the provers
    ///
    /// **Parameters**
    ///
    /// loc : Location ID of the document to prove storage of.
    /// provers: List of provers to prove against (if empty, all provers will be requested
    /// for proof.)
    ///
    /// **Returns**
    ///
    /// - `ok(list of proofs received [prover id inside the proof])`: Document stored OK
    ///   or Not based on proof.
    /// - `error(<something>)`: If it gets an error.
    fn prove_excludes(
        &mut self,
        _self_: Resource<SyncChannel>,
        _loc: DocLoc,
        _provers: Vec<ProverId>,
    ) -> wasmtime::Result<Result<Vec<DocProof>, Errno>> {
        Ok(Ok(Vec::new()))
    }

    /// Prove a document is stored in the provers
    ///
    /// **Parameters**
    ///
    /// None
    ///
    /// **Returns**
    ///
    /// - `ok(doc-data)`: Data associated with that document location, if it exists.
    /// - `error(<something>)`: If it gets an error.
    fn get(
        &mut self,
        _self_: Resource<SyncChannel>,
        _loc: DocLoc,
    ) -> wasmtime::Result<Result<DocData, Errno>> {
        Ok(Err(Errno::DocErrorPlaceholder))
    }

    /// Wasmtime resource drop callback.
    fn drop(
        &mut self,
        res: Resource<SyncChannel>,
    ) -> wasmtime::Result<()> {
<<<<<<< HEAD
=======
        inner_close(self, res)??;

>>>>>>> 12efb302
        Ok(())
    }
}

/// This function is required cause reusage of `self.close`
/// inside drop causes invalid behavior during codegen.
#[allow(clippy::unnecessary_wraps)]
fn inner_close(
    _ctx: &mut HermesRuntimeContext,
    _res: Resource<SyncChannel>,
) -> wasmtime::Result<Result<bool, Errno>> {
    // TODO(anyone): Here we should clean up the state, since we would have a map that
    // associates app_name with app's subscriptions.
    Ok(Ok(true))
}<|MERGE_RESOLUTION|>--- conflicted
+++ resolved
@@ -7,22 +7,6 @@
 use crate::{
     ipfs::hermes_ipfs_subscribe,
     runtime_context::HermesRuntimeContext,
-<<<<<<< HEAD
-    runtime_extensions::bindings::hermes::{
-        doc_sync::api::{
-            ChannelName, DocData, DocLoc, DocProof, Errno, Host, HostSyncChannel, ProverId,
-            SyncChannel,
-        },
-        ipfs::api::{FileAddResult, Host as IpfsHost},
-    },
-};
-
-/// Default `PubSub` topic for doc-sync channel
-const DOC_SYNC_TOPIC: &str = "doc-sync/documents";
-
-impl Host for HermesRuntimeContext {
-    /// Get the CID for a document by adding it to IPFS (without pinning or publishing).
-=======
     runtime_extensions::{
         bindings::hermes::{
             doc_sync::api::{
@@ -76,14 +60,10 @@
     /// # Note
     ///
     /// We expect to receive doc as cbor bytes.
->>>>>>> 12efb302
     fn id_for(
         &mut self,
         doc: DocData,
     ) -> wasmtime::Result<Vec<u8>> {
-<<<<<<< HEAD
-        Ok(Vec::new())
-=======
         // Compute SHA2-256 hash
         let mut hasher = Sha256::new();
         hasher.update(&doc);
@@ -100,7 +80,6 @@
         Cid(cid).encode(&mut e, &mut ())?;
 
         Ok(e.into_writer())
->>>>>>> 12efb302
     }
 }
 
@@ -120,9 +99,6 @@
         &mut self,
         name: ChannelName,
     ) -> wasmtime::Result<Resource<SyncChannel>> {
-<<<<<<< HEAD
-        Ok(Resource::new_own(0))
-=======
         let hash = blake2b_simd::Params::new()
             .hash_length(4)
             .hash(name.as_bytes());
@@ -158,7 +134,6 @@
         }
 
         Ok(wasmtime::component::Resource::new_own(resource))
->>>>>>> 12efb302
     }
 
     /// Close Doc Sync Channel
@@ -180,18 +155,6 @@
         &mut self,
         self_: Resource<SyncChannel>,
     ) -> wasmtime::Result<Result<bool, Errno>> {
-<<<<<<< HEAD
-        Ok(Ok(true))
-    }
-
-    /// Post a document to IPFS and broadcast via `PubSub`.
-    ///
-    /// Executes the 4-step workflow:
-    /// 1. Add to IPFS (`file_add`)
-    /// 2. Pin (`file_pin`)
-    /// 3. Pre-publish (TODO #630)
-    /// 4. Publish to `PubSub` (`pubsub_publish`)
-=======
         inner_close(self, self_)
     }
 
@@ -203,7 +166,6 @@
     /// 1. Add to IPFS (`file_add` - automatically pins)
     /// 2. Pre-publish (TODO #630)
     /// 3. Publish to `PubSub` (`pubsub_publish`)
->>>>>>> 12efb302
     fn post(
         &mut self,
         _self_: Resource<SyncChannel>,
@@ -211,7 +173,6 @@
     ) -> wasmtime::Result<Result<DocLoc, Errno>> {
         tracing::info!("📤 Posting {} bytes to doc-sync channel", doc.len());
 
-<<<<<<< HEAD
         // Step 1: Add document to IPFS
         let (ipfs_path, cid) = match self.file_add(doc.clone())? {
             Ok(FileAddResult { file_path, cid }) => {
@@ -220,23 +181,10 @@
             },
             Err(e) => {
                 tracing::error!("✗ Step 1/4 failed: file_add error: {:?}", e);
-=======
-        // Step 1: Add document to IPFS (automatically pins)
-        // Note: file_add pins the document under the hood via the hermes_ipfs library,
-        // so no explicit file_pin call is needed.
-        let ipfs_path = match self.file_add(doc.clone())? {
-            Ok(path) => {
-                tracing::info!("✓ Step 1/3: Added to IPFS (pinned) → {}", path);
-                path
-            },
-            Err(e) => {
-                tracing::error!("✗ Step 1/3 failed: file_add error: {:?}", e);
->>>>>>> 12efb302
                 return Ok(Err(Errno::DocErrorPlaceholder));
             },
         };
 
-<<<<<<< HEAD
         // Step 2: Pin the document
         match self.file_pin(ipfs_path.clone())? {
             Ok(result) => {
@@ -252,12 +200,6 @@
         tracing::info!("⏭ Step 3/4: Pre-publish (skipped - TODO #630)");
 
         // Step 4: Publish to PubSub
-=======
-        // Step 2: Pre-publish validation (TODO #630)
-        tracing::info!("⏭ Step 2/3: Pre-publish (skipped - TODO #630)");
-
-        // Step 3: Publish to PubSub
->>>>>>> 12efb302
         //
         // IMPORTANT: Gossipsub is a peer-to-peer protocol that requires at least one
         // OTHER peer node to be subscribed to the topic before messages can be published.
@@ -267,11 +209,7 @@
         // to the topic, this will work. In a single-node demo/test environment, publish
         // will fail with "NoPeersSubscribedToTopic" which is expected behavior.
         //
-<<<<<<< HEAD
         // Since Steps 1-2 (add + pin) already succeeded, the document is safely stored
-=======
-        // Since Step 1 (add + pin) already succeeded, the document is safely stored
->>>>>>> 12efb302
         // in IPFS. We treat "no peers" as a warning rather than a fatal error.
         let topic = DOC_SYNC_TOPIC.to_string();
 
@@ -284,42 +222,23 @@
 
         // Attempt to publish to PubSub
         if let Ok(()) = self.pubsub_publish(topic.clone(), doc)? {
-<<<<<<< HEAD
             tracing::info!("✓ Step 4/4: Published to PubSub → {}", topic);
-=======
-            tracing::info!("✓ Step 3/3: Published to PubSub → {}", topic);
->>>>>>> 12efb302
         } else {
             // Non-fatal: PubSub requires peer nodes to be subscribed to the topic.
             // In a single-node environment, this is expected to fail with
             // "NoPeersSubscribedToTopic". We treat this as a warning rather
-<<<<<<< HEAD
             // than a fatal error since Steps 1-2 already succeeded.
             tracing::warn!(
                 "⚠ Step 4/4: PubSub publish skipped (no peer nodes subscribed to topic)"
-=======
-            // than a fatal error since Step 1 already succeeded.
-            tracing::warn!(
-                "⚠ Step 3/3: PubSub publish skipped (no peer nodes subscribed to topic)"
->>>>>>> 12efb302
             );
             tracing::warn!(
                 "   Note: Gossipsub requires other nodes subscribing to '{}' to work",
                 topic
             );
-<<<<<<< HEAD
             tracing::info!("   Document is successfully stored in IPFS from Steps 1-2");
         }
 
         Ok(Ok(cid.as_bytes().to_vec()))
-=======
-            tracing::info!("   Document is successfully stored in IPFS from Step 1");
-        }
-
-        // Extract CID from path and return it
-        let cid_str = ipfs_path.strip_prefix("/ipfs/").unwrap_or(&ipfs_path);
-        Ok(Ok(cid_str.as_bytes().to_vec()))
->>>>>>> 12efb302
     }
 
     /// Prove a document is stored in the provers
@@ -389,11 +308,8 @@
         &mut self,
         res: Resource<SyncChannel>,
     ) -> wasmtime::Result<()> {
-<<<<<<< HEAD
-=======
         inner_close(self, res)??;
 
->>>>>>> 12efb302
         Ok(())
     }
 }
