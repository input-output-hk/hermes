//! Doc Sync extension implementation.

use std::sync::Arc;

use dashmap::DashMap;
use hermes_ipfs::doc_sync::timers::state::SyncTimersState;
use once_cell::sync::Lazy;

mod event;
mod host;

<<<<<<< HEAD
/// In-memory representation for an opened doc-sync channel.
#[derive(Clone)]
pub(super) struct ChannelState {
    /// Name of the channel.
    pub channel_name: String,
    /// Timer state.
    pub timers: Option<Arc<SyncTimersState>>,
}

impl ChannelState {
    /// Create a new state entry for the provided channel name.
    fn new(channel_name: &str) -> Self {
        Self {
            channel_name: channel_name.to_string(),
            timers: None,
        }
    }
}

/// Initialize state. Maps hashing prefix to channel metadata.
=======
pub(crate) use event::OnNewDocEvent;

/// Initialize state. Which is mapping from String hash to String itself.
>>>>>>> ab65fd21
///
/// Note:
///
/// If large amount of sync channels is expected it would lead to great
/// amount of collision, so should be more strictly stored.
pub(super) type State = DashMap<u32, ChannelState>;

/// Global state to hold the resources.
static DOC_SYNC_STATE: Lazy<State> = Lazy::new(DashMap::new);<|MERGE_RESOLUTION|>--- conflicted
+++ resolved
@@ -9,7 +9,10 @@
 mod event;
 mod host;
 
-<<<<<<< HEAD
+pub(crate) use event::OnNewDocEvent;
+
+pub(crate) use event::OnNewDocEvent;
+
 /// In-memory representation for an opened doc-sync channel.
 #[derive(Clone)]
 pub(super) struct ChannelState {
@@ -30,11 +33,6 @@
 }
 
 /// Initialize state. Maps hashing prefix to channel metadata.
-=======
-pub(crate) use event::OnNewDocEvent;
-
-/// Initialize state. Which is mapping from String hash to String itself.
->>>>>>> ab65fd21
 ///
 /// Note:
 ///
