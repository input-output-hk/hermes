//! Hermes runtime extensions implementations - HERMES custom extensions

use crate::runtime_extensions::state::Stateful;

pub(crate) mod binary;
pub(crate) mod cardano;
pub(crate) mod cbor;
pub(crate) mod cron;
pub(crate) mod crypto;
pub(crate) mod hash;
pub(crate) mod init;
pub(crate) mod json;
pub(crate) mod kv_store;
pub(crate) mod localtime;
pub(crate) mod logging;

/// Hermes extensions state
pub(crate) struct State {
    /// Binary extensions state
    pub(crate) _binary: binary::State,
    /// Cardano extensions state
    pub(crate) _cardano: cardano::State,
    /// CBOR extensions state
    pub(crate) _cbor: cbor::State,
    /// Cron extensions state
<<<<<<< HEAD
    pub(crate) _cron: cron::State,
=======
    cron: cron::State,
>>>>>>> 5b61a71e
    /// Crypto extensions state
    pub(crate) _crypto: crypto::State,
    /// Hash extensions state
    pub(crate) _hash: hash::State,
    /// Init extensions state
    pub(crate) init: init::State,
    /// JSON extensions state
    pub(crate) _json: json::State,
    /// KV store extensions state
    pub(crate) _kv_store: kv_store::State,
    /// Localtime extensions state
    pub(crate) _localtime: localtime::State,
    /// Logging extensions state
    pub(crate) _logging: logging::State,
}

impl Stateful for State {
    fn new() -> Self {
        Self {
<<<<<<< HEAD
            _binary: binary::State::new(),
            _cardano: cardano::State::new(),
            _cbor: cbor::State::new(),
            _cron: cron::State::new(),
            _crypto: crypto::State::new(),
            _hash: hash::State::new(),
            init: init::State::new(),
            _json: json::State::new(),
            _kv_store: kv_store::State::new(),
            _localtime: localtime::State::new(),
            _logging: logging::State::new(),
=======
            _binary: binary::State::new(ctx),
            _cardano: cardano::State::new(ctx),
            _cbor: cbor::State::new(ctx),
            cron: cron::State::new(ctx),
            _crypto: crypto::State::new(ctx),
            _hash: hash::State::new(ctx),
            _init: init::State::new(ctx),
            _json: json::State::new(ctx),
            _kv_store: kv_store::State::new(ctx),
            _localtime: localtime::State::new(ctx),
            _logging: logging::State::new(ctx),
>>>>>>> 5b61a71e
        }
    }
}<|MERGE_RESOLUTION|>--- conflicted
+++ resolved
@@ -23,11 +23,7 @@
     /// CBOR extensions state
     pub(crate) _cbor: cbor::State,
     /// Cron extensions state
-<<<<<<< HEAD
-    pub(crate) _cron: cron::State,
-=======
-    cron: cron::State,
->>>>>>> 5b61a71e
+    pub(crate) cron: cron::State,
     /// Crypto extensions state
     pub(crate) _crypto: crypto::State,
     /// Hash extensions state
@@ -47,11 +43,10 @@
 impl Stateful for State {
     fn new() -> Self {
         Self {
-<<<<<<< HEAD
             _binary: binary::State::new(),
             _cardano: cardano::State::new(),
             _cbor: cbor::State::new(),
-            _cron: cron::State::new(),
+            cron: cron::State::new(),
             _crypto: crypto::State::new(),
             _hash: hash::State::new(),
             init: init::State::new(),
@@ -59,19 +54,6 @@
             _kv_store: kv_store::State::new(),
             _localtime: localtime::State::new(),
             _logging: logging::State::new(),
-=======
-            _binary: binary::State::new(ctx),
-            _cardano: cardano::State::new(ctx),
-            _cbor: cbor::State::new(ctx),
-            cron: cron::State::new(ctx),
-            _crypto: crypto::State::new(ctx),
-            _hash: hash::State::new(ctx),
-            _init: init::State::new(ctx),
-            _json: json::State::new(ctx),
-            _kv_store: kv_store::State::new(ctx),
-            _localtime: localtime::State::new(ctx),
-            _logging: logging::State::new(ctx),
->>>>>>> 5b61a71e
         }
     }
 }