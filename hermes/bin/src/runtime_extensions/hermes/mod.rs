--- conflicted
+++ resolved
@@ -46,13 +46,8 @@
             _binary: binary::State::new(ctx),
             _cardano: cardano::State::new(ctx),
             _cbor: cbor::State::new(ctx),
-<<<<<<< HEAD
-            _cron: cron::State::new(ctx),
+            cron: cron::State::new(ctx),
             crypto: crypto::State::new(ctx),
-=======
-            cron: cron::State::new(ctx),
-            _crypto: crypto::State::new(ctx),
->>>>>>> 5b61a71e
             _hash: hash::State::new(ctx),
             _init: init::State::new(ctx),
             _json: json::State::new(ctx),
