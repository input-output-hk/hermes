--- conflicted
+++ resolved
@@ -4,19 +4,13 @@
 use chrono_tz::Tz;
 
 use crate::{
-<<<<<<< HEAD
+    runtime_context::HermesRuntimeContext,
     runtime_extensions::{
         bindings::{
             hermes::localtime::api::{Errno, Host, Localtime, Timezone},
             wasi::clocks::wall_clock::Datetime,
         },
         hermes::localtime::get_tz,
-=======
-    runtime_context::HermesRuntimeContext,
-    runtime_extensions::bindings::{
-        hermes::localtime::api::{Errno, Host, Localtime, Timezone},
-        wasi::clocks::wall_clock::Datetime,
->>>>>>> 809fddb9
     },
 };
 
