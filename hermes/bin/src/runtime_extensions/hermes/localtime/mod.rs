//! Localtime runtime extension implementation.

<<<<<<< HEAD
use chrono::{Datelike, NaiveDate, TimeZone, Timelike};
use chrono_tz::{OffsetName, Tz};

use crate::runtime_extensions::{
    bindings::{
        hermes::localtime::api::{Errno, Localtime, Timezone},
        wasi::clocks::wall_clock::Datetime,
    },
    state::{Context, Stateful},
};

mod host;

/// State
pub(crate) struct State {}

impl Stateful for State {
    fn new(_ctx: &Context) -> Self {
        State {}
    }
}

/// Get `Tz` from an optional `Timezone`.
///
/// If present, `tz` is parsed into `Tz`, otherwise the system timezone is
/// returned.
///
/// This function returns `Errno::UnknownTimezone` if `tz` cannot be parsed.
///
/// **Parameters**
/// * `tz`: `Option<Timezone>`.
///
/// **Returns**
/// `wasmtime::Result<Result<Tz, Errno>>`.
pub(crate) fn get_tz(tz: Option<Timezone>) -> Result<Tz, Errno> {
    let timezone_str = match tz {
        Some(tz_str) => tz_str,
        None => iana_time_zone::get_timezone().map_err(|_| Errno::UnknownTimezone)?,
    };
    timezone_str.parse().map_err(|_| Errno::UnknownTimezone)
}

impl TryFrom<chrono::DateTime<Tz>> for Localtime {
    type Error = Errno;

    fn try_from(dt: chrono::DateTime<Tz>) -> Result<Self, Self::Error> {
        let localtime = Localtime {
            year: dt.year().try_into().map_err(|_| Errno::YearOutOfRange)?,
            month: dt.month().try_into().map_err(|_| Errno::InvalidLocaltime)?,
            dow: dt
                .weekday()
                .number_from_monday()
                .try_into()
                .map_err(|_| Errno::YearOutOfRange)?,
            day: dt.day().try_into().map_err(|_| Errno::InvalidLocaltime)?,
            hh: dt.hour().try_into().map_err(|_| Errno::InvalidLocaltime)?,
            mm: dt
                .minute()
                .try_into()
                .map_err(|_| Errno::InvalidLocaltime)?,
            ss: dt
                .second()
                .try_into()
                .map_err(|_| Errno::InvalidLocaltime)?,
            ns: dt.nanosecond(),
            tz: dt.offset().tz_id().to_string(),
        };
        Ok(localtime)
    }
}

impl TryInto<chrono::DateTime<Tz>> for Localtime {
    type Error = Errno;

    fn try_into(self) -> Result<chrono::DateTime<Tz>, Self::Error> {
        let Localtime {
            year,
            month,
            dow: _,
            day,
            hh,
            mm,
            ss,
            ns,
            tz: orig_tz,
        } = self;
        let orig_tz = get_tz(Some(orig_tz))?;
        let year: i32 = year.try_into().map_err(|_| Errno::YearOutOfRange)?;
        let month: u32 = month.into();
        let day: u32 = day.into();
        let hh: u32 = hh.into();
        let mm: u32 = mm.into();
        let ss: u32 = ss.into();
        let ns: u32 = ns;
        let naive_date_time = NaiveDate::from_ymd_opt(year, month, day)
            .ok_or(Errno::InvalidLocaltime)?
            .and_hms_nano_opt(hh, mm, ss, ns)
            .ok_or(Errno::InvalidLocaltime)?;
        let date_time = orig_tz.from_utc_datetime(&naive_date_time);
        Ok(date_time)
    }
}

impl TryFrom<chrono::DateTime<Tz>> for Datetime {
    type Error = Errno;

    fn try_from(value: chrono::DateTime<Tz>) -> Result<Self, Self::Error> {
        let seconds = value
            .timestamp()
            .try_into()
            .map_err(|_| Errno::InvalidLocaltime)?;
        let nanoseconds = value.nanosecond();
        Ok(Datetime {
            seconds,
            nanoseconds,
        })
    }
}

impl TryFrom<Localtime> for Datetime {
    type Error = Errno;

    fn try_from(value: Localtime) -> Result<Self, Self::Error> {
        let dt: chrono::DateTime<Tz> = value.try_into()?;
        dt.try_into()
    }
}
=======
mod host;

/// Advise Runtime Extensions of a new context
pub(crate) fn new_context(_ctx: &crate::runtime_context::HermesRuntimeContext) {}
>>>>>>> 809fddb9
<|MERGE_RESOLUTION|>--- conflicted
+++ resolved
@@ -1,27 +1,17 @@
 //! Localtime runtime extension implementation.
 
-<<<<<<< HEAD
 use chrono::{Datelike, NaiveDate, TimeZone, Timelike};
 use chrono_tz::{OffsetName, Tz};
 
-use crate::runtime_extensions::{
-    bindings::{
-        hermes::localtime::api::{Errno, Localtime, Timezone},
-        wasi::clocks::wall_clock::Datetime,
-    },
-    state::{Context, Stateful},
+use crate::runtime_extensions::bindings::{
+    hermes::localtime::api::{Errno, Localtime, Timezone},
+    wasi::clocks::wall_clock::Datetime,
 };
 
 mod host;
 
-/// State
-pub(crate) struct State {}
-
-impl Stateful for State {
-    fn new(_ctx: &Context) -> Self {
-        State {}
-    }
-}
+/// Advise Runtime Extensions of a new context
+pub(crate) fn new_context(_ctx: &crate::runtime_context::HermesRuntimeContext) {}
 
 /// Get `Tz` from an optional `Timezone`.
 ///
@@ -127,10 +117,4 @@
         let dt: chrono::DateTime<Tz> = value.try_into()?;
         dt.try_into()
     }
-}
-=======
-mod host;
-
-/// Advise Runtime Extensions of a new context
-pub(crate) fn new_context(_ctx: &crate::runtime_context::HermesRuntimeContext) {}
->>>>>>> 809fddb9
+}