//! Init runtime extension implementation.

mod host;

<<<<<<< HEAD
/// Advise Runtime Extensions of a new context
pub(crate) fn new_context(_ctx: &crate::runtime_context::HermesRuntimeContext) {}
=======
/// Emit Init event for a provided Hermes app target
pub(crate) fn emit_init_event(target_app: ApplicationName) -> anyhow::Result<()> {
    let init_event = HermesEvent::new(
        event::InitEvent {},
        TargetApp::List(vec![target_app]),
        TargetModule::All,
    );
    hermes_event::queue::send(init_event)?;
    Ok(())
}
>>>>>>> c11e8cac
<|MERGE_RESOLUTION|>--- conflicted
+++ resolved
@@ -1,19 +1,3 @@
 //! Init runtime extension implementation.
 
-mod host;
-
-<<<<<<< HEAD
-/// Advise Runtime Extensions of a new context
-pub(crate) fn new_context(_ctx: &crate::runtime_context::HermesRuntimeContext) {}
-=======
-/// Emit Init event for a provided Hermes app target
-pub(crate) fn emit_init_event(target_app: ApplicationName) -> anyhow::Result<()> {
-    let init_event = HermesEvent::new(
-        event::InitEvent {},
-        TargetApp::List(vec![target_app]),
-        TargetModule::All,
-    );
-    hermes_event::queue::send(init_event)?;
-    Ok(())
-}
->>>>>>> c11e8cac
+mod host;