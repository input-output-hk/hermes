//! Crypto host implementation for WASM runtime.

use std::u8;


// cspell: words prvk pubk
use crate::{
    runtime_context::HermesRuntimeContext,
    runtime_extensions::bindings::hermes::{
        binary::api::Bstr,
        crypto::api::{
            Ed25519Bip32, Ed25519Bip32PrivateKey, Ed25519Bip32PublicKey, Ed25519Bip32Signature,
            Host, HostEd25519Bip32, Passphrase, MnemonicPhrase
        },
    },
};
// use ed25519_bip32::{DerivationIndex, DerivationScheme, Signature, XPrv};

// The tuple should contain only u64 values
fn _b256_u64_tuple_to_u8_array(tuple: &(u64, u64, u64, u64)) -> [u8; 32] {
    let mut bytes = [0u8; 32];
    let (a, b, c, d) = tuple;
    bytes[0..8].copy_from_slice(&a.to_le_bytes());
    bytes[8..16].copy_from_slice(&b.to_le_bytes());
    bytes[16..24].copy_from_slice(&c.to_le_bytes());
    bytes[24..32].copy_from_slice(&d.to_le_bytes());
    bytes
}

fn _b512_u64_tuple_to_u8_array(tuple: &(u64, u64, u64, u64, u64, u64, u64, u64)) -> [u8; 64] {
    let mut bytes = [0u8; 64];
    let (a, b, c, d, e, f, g, h) = tuple;
    bytes[0..8].copy_from_slice(&a.to_le_bytes());
    bytes[8..16].copy_from_slice(&b.to_le_bytes());
    bytes[16..24].copy_from_slice(&c.to_le_bytes());
    bytes[24..32].copy_from_slice(&d.to_le_bytes());
    bytes[32..40].copy_from_slice(&e.to_le_bytes());
    bytes[40..48].copy_from_slice(&f.to_le_bytes());
    bytes[48..56].copy_from_slice(&g.to_le_bytes());
    bytes[56..64].copy_from_slice(&h.to_le_bytes());
    bytes
}

fn _u8_array_to_u64_tuple(bytes: &[u8; 32]) -> (u64, u64, u64, u64) {
    let mut a_bytes = [0u8; 8];
    let mut b_bytes = [0u8; 8];
    let mut c_bytes = [0u8; 8];
    let mut d_bytes = [0u8; 8];

    a_bytes.copy_from_slice(&bytes[0..8]);
    b_bytes.copy_from_slice(&bytes[8..16]);
    c_bytes.copy_from_slice(&bytes[16..24]);
    d_bytes.copy_from_slice(&bytes[24..32]);

<<<<<<< HEAD
    let a = u64::from_le_bytes(a_bytes);
    let b = u64::from_le_bytes(b_bytes);
    let c = u64::from_le_bytes(c_bytes);
    let d = u64::from_le_bytes(d_bytes);

    (a, b, c, d)
}
fn _b512_u8_array_to_u64_tuple(bytes: &[u8; 64]) -> (u64, u64, u64, u64, u64, u64, u64, u64) {
    let mut a_bytes = [0u8; 8];
    let mut b_bytes = [0u8; 8];
    let mut c_bytes = [0u8; 8];
    let mut d_bytes = [0u8; 8];
    let mut e_bytes = [0u8; 8];
    let mut f_bytes = [0u8; 8];
    let mut g_bytes = [0u8; 8];
    let mut h_bytes = [0u8; 8];

    a_bytes.copy_from_slice(&bytes[0..8]);
    b_bytes.copy_from_slice(&bytes[8..16]);
    c_bytes.copy_from_slice(&bytes[16..24]);
    d_bytes.copy_from_slice(&bytes[24..32]);
    e_bytes.copy_from_slice(&bytes[32..40]);
    f_bytes.copy_from_slice(&bytes[40..48]);
    g_bytes.copy_from_slice(&bytes[48..56]);
    h_bytes.copy_from_slice(&bytes[56..64]);

    let a = u64::from_le_bytes(a_bytes);
    let b = u64::from_le_bytes(b_bytes);
    let c = u64::from_le_bytes(c_bytes);
    let d = u64::from_le_bytes(d_bytes);
    let e = u64::from_le_bytes(e_bytes);
    let f = u64::from_le_bytes(f_bytes);
    let g = u64::from_le_bytes(g_bytes);
    let h = u64::from_le_bytes(h_bytes);

    (a, b, c, d, e, f, g, h)
}

// Remove this chain code
const _CHAIN_CODE: [u8; 32] = [0u8; 32];
impl HostEd25519Bip32 for HermesState {
=======
impl HostEd25519Bip32 for HermesRuntimeContext {
>>>>>>> 809fddb9
    /// Create a new ED25519-BIP32 Crypto resource
    ///
    /// **Parameters**
    ///
    /// - `private_key` : The key to use, if not supplied one is RANDOMLY generated.
    fn new(
        &mut self, _mnemonic: Option<MnemonicPhrase>, _passphrase: Option<Passphrase>,
    ) -> wasmtime::Result<wasmtime::component::Resource<Ed25519Bip32>> {
        todo!()
    }

    /// Get the public key for this private key.
    fn public_key(
        &mut self, _resource: wasmtime::component::Resource<Ed25519Bip32>,
    ) -> wasmtime::Result<Ed25519Bip32PublicKey> {
        todo!()
    }

    /// Sign data with the Private key, and return it.
    ///
    /// **Parameters**
    ///
    /// - `data` : The data to sign.
    fn sign_data(
        &mut self, _resource: wasmtime::component::Resource<Ed25519Bip32>, _data: Bstr,
    ) -> wasmtime::Result<Ed25519Bip32Signature> {
        todo!()
    }

    /// Check a signature on a set of data.
    ///
    /// **Parameters**
    ///
    /// - `data` : The data to check.
    /// - `sig`  : The signature to check.
    ///
    /// **Returns**
    ///
    /// - `true` : Signature checked OK.
    /// - `false` : Signature check failed.
    fn check_sig(
        &mut self, _resource: wasmtime::component::Resource<Ed25519Bip32>, _data: Bstr,
        _sig: Ed25519Bip32Signature,
    ) -> wasmtime::Result<bool> {
        todo!()
    }

    /// Derive a new private key from the current private key.
    ///
    /// Note: uses BIP32 HD key derivation.
    fn derive(
        &mut self, _resource: wasmtime::component::Resource<Ed25519Bip32>,
    ) -> wasmtime::Result<wasmtime::component::Resource<Ed25519Bip32>> {
        // match self.hermes.crypto.private_key.get(resource.rep()) {
        //     // The given private key exists
        //     Some(private_key) => {
        //         let prvk = XPrv::from_slice_verified(private_key);
        //         match prvk {
        //             // TODO - Recheck the index
        //             Ok(prvk) => {
        //                 let new_derive_key = prvk.derive(DerivationScheme::V2, 0);
        //                 return self.new(Some(new_derive_key.as_ref().to_vec()));
        //             },
        //             Err(e) => Err(wasmtime::Error::new(e)),
        //         }
        //     },
        //     // TODO - create custom error, private key not found
        //     None => todo!(),
        // }
        todo!()
    }

    /// Create a new RANDOM private key.
    ///
    /// Note, this does not need to be used, as the constructor will do this
    /// automatically.
    fn gen_private_key(&mut self) -> wasmtime::Result<Ed25519Bip32PrivateKey> {
        todo!()
    }

    fn drop(&mut self, _rep: wasmtime::component::Resource<Ed25519Bip32>) -> wasmtime::Result<()> {
        // self.hermes.crypto.private_key.drop(rep.rep()).unwrap_or(());
        Ok(())
    }
}

impl Host for HermesRuntimeContext {}<|MERGE_RESOLUTION|>--- conflicted
+++ resolved
@@ -14,89 +14,8 @@
         },
     },
 };
-// use ed25519_bip32::{DerivationIndex, DerivationScheme, Signature, XPrv};
 
-// The tuple should contain only u64 values
-fn _b256_u64_tuple_to_u8_array(tuple: &(u64, u64, u64, u64)) -> [u8; 32] {
-    let mut bytes = [0u8; 32];
-    let (a, b, c, d) = tuple;
-    bytes[0..8].copy_from_slice(&a.to_le_bytes());
-    bytes[8..16].copy_from_slice(&b.to_le_bytes());
-    bytes[16..24].copy_from_slice(&c.to_le_bytes());
-    bytes[24..32].copy_from_slice(&d.to_le_bytes());
-    bytes
-}
-
-fn _b512_u64_tuple_to_u8_array(tuple: &(u64, u64, u64, u64, u64, u64, u64, u64)) -> [u8; 64] {
-    let mut bytes = [0u8; 64];
-    let (a, b, c, d, e, f, g, h) = tuple;
-    bytes[0..8].copy_from_slice(&a.to_le_bytes());
-    bytes[8..16].copy_from_slice(&b.to_le_bytes());
-    bytes[16..24].copy_from_slice(&c.to_le_bytes());
-    bytes[24..32].copy_from_slice(&d.to_le_bytes());
-    bytes[32..40].copy_from_slice(&e.to_le_bytes());
-    bytes[40..48].copy_from_slice(&f.to_le_bytes());
-    bytes[48..56].copy_from_slice(&g.to_le_bytes());
-    bytes[56..64].copy_from_slice(&h.to_le_bytes());
-    bytes
-}
-
-fn _u8_array_to_u64_tuple(bytes: &[u8; 32]) -> (u64, u64, u64, u64) {
-    let mut a_bytes = [0u8; 8];
-    let mut b_bytes = [0u8; 8];
-    let mut c_bytes = [0u8; 8];
-    let mut d_bytes = [0u8; 8];
-
-    a_bytes.copy_from_slice(&bytes[0..8]);
-    b_bytes.copy_from_slice(&bytes[8..16]);
-    c_bytes.copy_from_slice(&bytes[16..24]);
-    d_bytes.copy_from_slice(&bytes[24..32]);
-
-<<<<<<< HEAD
-    let a = u64::from_le_bytes(a_bytes);
-    let b = u64::from_le_bytes(b_bytes);
-    let c = u64::from_le_bytes(c_bytes);
-    let d = u64::from_le_bytes(d_bytes);
-
-    (a, b, c, d)
-}
-fn _b512_u8_array_to_u64_tuple(bytes: &[u8; 64]) -> (u64, u64, u64, u64, u64, u64, u64, u64) {
-    let mut a_bytes = [0u8; 8];
-    let mut b_bytes = [0u8; 8];
-    let mut c_bytes = [0u8; 8];
-    let mut d_bytes = [0u8; 8];
-    let mut e_bytes = [0u8; 8];
-    let mut f_bytes = [0u8; 8];
-    let mut g_bytes = [0u8; 8];
-    let mut h_bytes = [0u8; 8];
-
-    a_bytes.copy_from_slice(&bytes[0..8]);
-    b_bytes.copy_from_slice(&bytes[8..16]);
-    c_bytes.copy_from_slice(&bytes[16..24]);
-    d_bytes.copy_from_slice(&bytes[24..32]);
-    e_bytes.copy_from_slice(&bytes[32..40]);
-    f_bytes.copy_from_slice(&bytes[40..48]);
-    g_bytes.copy_from_slice(&bytes[48..56]);
-    h_bytes.copy_from_slice(&bytes[56..64]);
-
-    let a = u64::from_le_bytes(a_bytes);
-    let b = u64::from_le_bytes(b_bytes);
-    let c = u64::from_le_bytes(c_bytes);
-    let d = u64::from_le_bytes(d_bytes);
-    let e = u64::from_le_bytes(e_bytes);
-    let f = u64::from_le_bytes(f_bytes);
-    let g = u64::from_le_bytes(g_bytes);
-    let h = u64::from_le_bytes(h_bytes);
-
-    (a, b, c, d, e, f, g, h)
-}
-
-// Remove this chain code
-const _CHAIN_CODE: [u8; 32] = [0u8; 32];
-impl HostEd25519Bip32 for HermesState {
-=======
 impl HostEd25519Bip32 for HermesRuntimeContext {
->>>>>>> 809fddb9
     /// Create a new ED25519-BIP32 Crypto resource
     ///
     /// **Parameters**
