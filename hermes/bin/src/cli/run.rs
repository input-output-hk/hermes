--- conflicted
+++ resolved
@@ -84,7 +84,6 @@
             exit_lock.wait()
         };
 
-<<<<<<< HEAD
         // Stop accepting new events first to prevent event queue from continuing to process
         let exit_code = exit.get_exit_code().unwrap_or(ExitCode::SUCCESS);
         if let Err(e) = crate::event::queue::shutdown(exit_code) {
@@ -94,14 +93,10 @@
         // Shutdown chain sync tasks to prevent them from blocking process exit
         crate::runtime_extensions::hermes::cardano::shutdown_chain_sync();
 
-        // Wait for scheduled tasks to be finished.
-        pool::terminate();
-=======
         if !self.rt_config.no_parallel_event_execution {
             // Wait for scheduled tasks to be finished.
             pool::terminate();
         }
->>>>>>> 1683781b
         Ok(exit)
     }
 }