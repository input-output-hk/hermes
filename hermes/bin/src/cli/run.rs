//! Run cli command

use std::{path::PathBuf, time::Duration};

use clap::Args;
use console::Emoji;

use crate::{
    cli::Cli,
    event::queue::Exit,
    ipfs,
    packaging::{
        app::{build_app, ApplicationPackage},
        sign::certificate::{self, Certificate},
    },
    reactor,
};

/// Run cli command
#[derive(Args)]
pub(crate) struct Run {
    /// Path to the Hermes application package to run
    app_package: PathBuf,

    /// Path to the trusted certificate
    #[clap(name = "cert", short)]
    certificates: Vec<PathBuf>,

    /// Flag which disables package signature verification
    #[clap(long, action = clap::ArgAction::SetTrue)]
    untrusted: bool,

    /// Shutdown an application after the timeout (milliseconds)
    #[arg(long)]
    timeout_ms: Option<u64>,
}

impl Run {
    #[allow(unreachable_code)]
    /// Run the hermes application
    pub(crate) fn exec(self) -> anyhow::Result<Exit> {
        for cert_path in self.certificates {
            let cert = Certificate::from_file(cert_path)?;
            certificate::storage::add_certificate(cert)?;
        }

        let package = ApplicationPackage::from_file(self.app_package)?;
        package.validate(self.untrusted)?;

        let hermes_home_dir = Cli::hermes_home()?;

        // enable bootstrapping the IPFS node to default addresses
        let default_bootstrap = true;
        tracing::info!("{} Bootstrapping IPFS node", console::Emoji::new("🖧", ""),);
        ipfs::bootstrap(hermes_home_dir.as_path(), default_bootstrap)?;
        let app = build_app(&package, hermes_home_dir)?;

        let exit_lock = reactor::init()?;
        println!(
            "{} Loading application {}...",
            Emoji::new("🛠️", ""),
            app.name()
        );
        reactor::load_app(app)?;

<<<<<<< HEAD
        // TODO[RC]: Temporary hack to keep the reactor running.
        loop {}

        Ok(())
=======
        let exit = if let Some(timeout_ms) = self.timeout_ms {
            exit_lock.wait_timeout(Duration::from_millis(timeout_ms))
        } else {
            exit_lock.wait()
        };

        Ok(exit)
>>>>>>> 347ed09f
    }
}<|MERGE_RESOLUTION|>--- conflicted
+++ resolved
@@ -63,12 +63,6 @@
         );
         reactor::load_app(app)?;
 
-<<<<<<< HEAD
-        // TODO[RC]: Temporary hack to keep the reactor running.
-        loop {}
-
-        Ok(())
-=======
         let exit = if let Some(timeout_ms) = self.timeout_ms {
             exit_lock.wait_timeout(Duration::from_millis(timeout_ms))
         } else {
@@ -76,6 +70,5 @@
         };
 
         Ok(exit)
->>>>>>> 347ed09f
     }
 }