--- conflicted
+++ resolved
@@ -9,13 +9,8 @@
 use std::{path::PathBuf, process::ExitCode};
 
 use build_info::BUILD_INFO;
-<<<<<<< HEAD
 use clap::{Args, Parser, Subcommand};
-use console::{style, Emoji};
-=======
-use clap::{Parser, Subcommand};
 use console::{Emoji, style};
->>>>>>> afdf2be6
 use tracing::error;
 
 use crate::{
