--- conflicted
+++ resolved
@@ -66,11 +66,7 @@
     }
 
     /// Execute cli commands of the hermes
-<<<<<<< HEAD
-    pub(crate) fn exec(self) -> anyhow::Result<()> {
-=======
     pub(crate) fn exec(self) -> ExitCode {
->>>>>>> 3a58333b
         println!("{}{}", Emoji::new("ℹ️", ""), style(BUILD_INFO).yellow());
 
         let mut errors = Errors::new();
@@ -103,13 +99,9 @@
 
         if !errors.is_empty() {
             println!("{}:\n{}", Emoji::new("🚨", "Errors"), style(errors).red());
-            anyhow::bail!("errors occurred during execution");
+            return ExitCode::FAILURE;
         }
 
-<<<<<<< HEAD
-        Ok(())
-=======
         exit_code
->>>>>>> 3a58333b
     }
 }