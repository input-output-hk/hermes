--- conflicted
+++ resolved
@@ -1,19 +1,12 @@
 //! Intentionally empty
 //! This file exists, so that doc tests can be used inside binary crates.
 
-<<<<<<< HEAD
-pub mod event_queue;
+pub mod app;
+pub mod event;
+pub mod reactor;
+pub mod runtime_context;
 pub mod runtime_extensions;
-pub mod state;
 pub mod wasm;
-=======
-mod app;
-mod event;
-mod reactor;
-mod runtime_context;
-mod runtime_extensions;
-mod wasm;
->>>>>>> 809fddb9
 
 #[cfg(feature = "bench")]
 pub use wasm::module::bench::{
