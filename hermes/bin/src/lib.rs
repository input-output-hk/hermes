--- conflicted
+++ resolved
@@ -2,13 +2,9 @@
 //! This file exists, so that doc tests can be used inside binary crates.
 
 pub mod app;
-<<<<<<< HEAD
+#[allow(dead_code)]
 pub mod cli;
 pub mod errors;
-=======
-#[allow(dead_code)]
-pub mod cli;
->>>>>>> 20de78fa
 pub mod event;
 #[allow(dead_code)]
 pub mod logger;
