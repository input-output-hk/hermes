--- conflicted
+++ resolved
@@ -5,16 +5,11 @@
 mod event;
 mod reactor;
 mod runtime_extensions;
-<<<<<<< HEAD
 mod runtime_state;
-mod wasm;
-=======
-mod state;
 mod wasm;
 
 #[cfg(feature = "bench")]
 pub use wasm::module::bench::{
     module_hermes_component_bench, module_small_component_bench,
     module_small_component_full_pre_load_bench,
-};
->>>>>>> f022eb51
+};