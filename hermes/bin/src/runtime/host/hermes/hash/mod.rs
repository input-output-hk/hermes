//! Host - Hash implementations

use crate::{
    runtime::extensions::{
        bindings::hermes::{
            binary::api::Bstr,
            hash::api::{Errno, Host},
        },
        state::{Context, Stateful},
    },
    state::HermesState,
};

mod blake2b;

/// State
pub(crate) struct State {}

impl Stateful for State {
    fn new(_ctx: &Context) -> Self {
        State {}
    }
}

impl Host for HermesState {
    /// Hash a binary buffer with BLAKE2s
<<<<<<< HEAD
    fn blake2s(&mut self, buf: Bstr, outlen: Option<u8>) -> wasmtime::Result<Result<Bstr, Errno>> {
        todo!()
    }

    /// Hash a binary buffer with `BLAKE2s` with `MAC` (Message Authentication Code) mode
    fn blake2smac(
        &mut self, buf: Bstr, outlen: Option<u8>, key: Bstr, salt: Option<Bstr>,
        persona: Option<Bstr>,
=======
    fn blake2s(
        &mut self, _buf: Bstr, _outlen: Option<u8>, _key: Option<Bstr>,
>>>>>>> 1fdb165b
    ) -> wasmtime::Result<Result<Bstr, Errno>> {
        todo!()
    }

    /// Hash a binary buffer with `BLAKE2b`
<<<<<<< HEAD
    fn blake2b(&mut self, buf: Bstr, outlen: Option<u8>) -> wasmtime::Result<Result<Bstr, Errno>> {
        blake2b::blake2b_impl(&buf, outlen)
            .map(Ok)
            .map_err(Into::into)
    }

    /// Hash a binary buffer with `BLAKE2b` with `MAC` (Message Authentication Code) mode
    fn blake2bmac(
        &mut self, buf: Bstr, outlen: Option<u8>, key: Bstr, salt: Option<Bstr>,
        personal: Option<Bstr>,
=======
    fn blake2b(
        &mut self, _buf: Bstr, _outlen: Option<u8>, _key: Option<Bstr>,
>>>>>>> 1fdb165b
    ) -> wasmtime::Result<Result<Bstr, Errno>> {
        blake2b::blake2bmac_impl(&buf, outlen, &key, salt, personal)
            .map(Ok)
            .map_err(Into::into)
    }

    /// Hash a binary buffer with BLAKE3
    fn blake3(
        &mut self, _buf: Bstr, _outlen: Option<u8>, _key: Option<Bstr>,
    ) -> wasmtime::Result<Result<Bstr, Errno>> {
        todo!()
    }
}<|MERGE_RESOLUTION|>--- conflicted
+++ resolved
@@ -24,25 +24,19 @@
 
 impl Host for HermesState {
     /// Hash a binary buffer with BLAKE2s
-<<<<<<< HEAD
-    fn blake2s(&mut self, buf: Bstr, outlen: Option<u8>) -> wasmtime::Result<Result<Bstr, Errno>> {
+    fn blake2s(&mut self, _buf: Bstr, _outlen: Option<u8>) -> wasmtime::Result<Result<Bstr, Errno>> {
         todo!()
     }
 
     /// Hash a binary buffer with `BLAKE2s` with `MAC` (Message Authentication Code) mode
     fn blake2smac(
-        &mut self, buf: Bstr, outlen: Option<u8>, key: Bstr, salt: Option<Bstr>,
-        persona: Option<Bstr>,
-=======
-    fn blake2s(
-        &mut self, _buf: Bstr, _outlen: Option<u8>, _key: Option<Bstr>,
->>>>>>> 1fdb165b
+        &mut self, _buf: Bstr, _outlen: Option<u8>, _key: Bstr, _salt: Option<Bstr>,
+        _persona: Option<Bstr>,
     ) -> wasmtime::Result<Result<Bstr, Errno>> {
         todo!()
     }
 
     /// Hash a binary buffer with `BLAKE2b`
-<<<<<<< HEAD
     fn blake2b(&mut self, buf: Bstr, outlen: Option<u8>) -> wasmtime::Result<Result<Bstr, Errno>> {
         blake2b::blake2b_impl(&buf, outlen)
             .map(Ok)
@@ -53,10 +47,6 @@
     fn blake2bmac(
         &mut self, buf: Bstr, outlen: Option<u8>, key: Bstr, salt: Option<Bstr>,
         personal: Option<Bstr>,
-=======
-    fn blake2b(
-        &mut self, _buf: Bstr, _outlen: Option<u8>, _key: Option<Bstr>,
->>>>>>> 1fdb165b
     ) -> wasmtime::Result<Result<Bstr, Errno>> {
         blake2b::blake2bmac_impl(&buf, outlen, &key, salt, personal)
             .map(Ok)
