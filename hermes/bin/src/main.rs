--- conflicted
+++ resolved
@@ -23,12 +23,8 @@
     module_small_component_full_pre_load_bench,
 };
 
-<<<<<<< HEAD
-fn main() -> anyhow::Result<()> {
-=======
 #[allow(clippy::exit)]
 fn main() -> ExitCode {
->>>>>>> 3a58333b
     use clap::Parser;
 
     cli::Cli::parse().exec()
