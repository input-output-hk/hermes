//! Hermes virtual file system.

mod bootstrap;

<<<<<<< HEAD
pub(crate) use bootstrap::{Hdf5Mount, Hdf5MountToLib, VfsBootstrapper};
=======
use std::io::{Read, Write};

pub(crate) use bootstrap::VfsBootstrapper;
>>>>>>> 77c96d4c

use crate::hdf5::{self as hermes_hdf5, Path};

/// Hermes virtual file system type.
#[derive(Clone, Debug)]
pub(crate) struct Vfs {
    /// HDF5 root directory of the virtual file system.
    #[allow(dead_code)]
    root: hermes_hdf5::Dir,
    // TODO: add permissions RWX
}

impl Vfs {
    /// Reads in data in bytes, the number of which is specified by the caller,
    /// from the hdf5 file and stores then into a buffer supplied by the calling process.
    #[allow(dead_code)]
    pub(crate) fn read(&self, path: Path) -> anyhow::Result<Vec<u8>, anyhow::Error> {
        let mut file = self.root.get_file(path)?;

        let mut buffer = Vec::new();

        file.read_to_end(&mut buffer)?;

        Ok(buffer)
    }

    /// Writes data from a buffer declared by the user to a hdf5 file.
    // TODO: add permissions RWX
    #[allow(dead_code)]
    pub(crate) fn write(&self, path: &Path, buffer: &[u8]) -> anyhow::Result<(), anyhow::Error> {
        let mut file = match self.root.get_file(path.clone()) {
            Ok(file) => file,
            Err(_) => self.root.create_file(path.clone())?,
        };

        let _unused = file.write(buffer)?;

        Ok(())
    }
}
#[cfg(test)]
mod tests {

    use temp_dir::TempDir;

    use super::VfsBootstrapper;
    use crate::hdf5::{Dir, Path};

    #[test]
    fn read_write_file_test() {
        // bootstrap
        let dir = TempDir::new().expect("Failed to create temp dir");

        let vfs_name = "test_vfs".to_string();

        let tmp_dir_www = TempDir::new().expect("Failed to create temp dir.");
        let www = tmp_dir_www.child("www.hdf5");

        let www = hdf5::File::create(www).expect("Failed to create hdf5 file.");
        let www_dir = Dir::new(www.as_group().expect("Failed to create a www group."));

        let mut bootstrapper = VfsBootstrapper::new(dir.path(), vfs_name.clone());

        bootstrapper.with_mounted_www(www_dir);
        let vfs = bootstrapper.bootstrap().expect("Cannot bootstrap");

        let www_file_path = Path::from_str("/www");
        vfs.write(&www_file_path, b"web_server")
            .expect("Cannot write to VFS");

        let written_data = vfs.read(www_file_path).expect("Cannot read from VFS");
        assert_eq!(10, written_data.len());

        let written = String::from_utf8_lossy(&written_data).to_string();
        assert_eq!(written, "web_server".to_string());
    }
}<|MERGE_RESOLUTION|>--- conflicted
+++ resolved
@@ -2,13 +2,7 @@
 
 mod bootstrap;
 
-<<<<<<< HEAD
 pub(crate) use bootstrap::{Hdf5Mount, Hdf5MountToLib, VfsBootstrapper};
-=======
-use std::io::{Read, Write};
-
-pub(crate) use bootstrap::VfsBootstrapper;
->>>>>>> 77c96d4c
 
 use crate::hdf5::{self as hermes_hdf5, Path};
 
