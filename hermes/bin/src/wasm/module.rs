//! WASM module implementation.
//! Wrapper over the `wasmtime::Module`, `wasmtime::Instance` etc. structs which
//! define a WASM module abstraction with capability to interact with it.
//!
//! All implementation based on [wasmtime](https://crates.io/crates/wasmtime) crate dependency.

use std::sync::atomic::{AtomicU32, Ordering};

use rusty_ulid::Ulid;
use wasmtime::{
    component::{Component as WasmModule, InstancePre as WasmInstancePre, Linker as WasmLinker},
    Store as WasmStore,
};

use crate::{
    event::HermesEventPayload, runtime_context::HermesRuntimeContext, runtime_extensions::bindings,
    wasm::engine::Engine,
};

/// Bad WASM module error
#[derive(thiserror::Error, Debug)]
#[error("Bad WASM module, err: {0}")]
struct BadWASMModuleError(String);

/// Structure defines an abstraction over the WASM module instance.
/// It holds the state of the WASM module along with its context data.
/// It is used to interact with the WASM module.
#[allow(clippy::module_name_repetitions)]
pub struct ModuleInstance {
    /// `wasmtime::Store` entity
    pub(crate) store: WasmStore<HermesRuntimeContext>,
    /// `Instance` entity
    pub(crate) instance: bindings::Hermes,
}

/// Module id type
#[derive(Debug, Clone, PartialEq, Eq, Hash)]
pub(crate) struct ModuleId(pub(crate) Ulid);

/// Structure defines an abstraction over the WASM module
/// It instantiates the module with the provided context data,
/// links all provided imports to the module instance,
/// handles an internal state of the WASM module.
///
/// The primary goal for it is to make a WASM state *immutable* along WASM module
/// execution. It means that `Module::call_func` execution does not have as side effect
/// for the WASM module's state, it becomes unchanged.
pub struct Module {
    /// `wasmtime::InstancePre` entity
    ///
    /// A reason why it is used a `wasmtime::InstancePre` instead of `wasmtime::Instance`
    /// partially described in this [RFC](https://github.com/bytecodealliance/rfcs/blob/main/accepted/shared-host-functions.md).
    /// It separates and optimizes the linkage of the imports to the WASM runtime from the
    /// module actual initialization process.
    pre_instance: WasmInstancePre<HermesRuntimeContext>,

    /// `Engine` entity
    engine: Engine,

    /// Module id
    id: ModuleId,

    /// Module's execution counter
    exc_counter: AtomicU32,
}

impl Module {
    /// Instantiate WASM module
    ///
    /// # Errors
    ///  - `BadWASMModuleError`
    ///  - `BadEngineConfigError`
<<<<<<< HEAD
    #[allow(dead_code)]
    pub fn new(app_name: String, module_bytes: &[u8]) -> anyhow::Result<Self> {
=======
    pub(crate) fn new(module_bytes: &[u8]) -> anyhow::Result<Self> {
>>>>>>> 809fddb9
        let engine = Engine::new()?;
        let wasm_module = WasmModule::new(&engine, module_bytes)
            .map_err(|e| BadWASMModuleError(e.to_string()))?;

        let mut linker = WasmLinker::new(&engine);
        bindings::Hermes::add_to_linker(&mut linker, |state: &mut HermesRuntimeContext| state)
            .map_err(|e| BadWASMModuleError(e.to_string()))?;
        let pre_instance = linker
            .instantiate_pre(&wasm_module)
            .map_err(|e| BadWASMModuleError(e.to_string()))?;

        Ok(Self {
            pre_instance,
            engine,
            id: ModuleId(Ulid::generate()),
            exc_counter: AtomicU32::new(0),
        })
    }

    /// Get the module id
    pub(crate) fn id(&self) -> &ModuleId {
        &self.id
    }

    /// Get the module's execution counter
    pub(crate) fn exec_counter(&self) -> u32 {
        // Using the highest memory ordering constraint.
        // It provides a highest consistency guarantee and in some cases could decrease
        // performance.
        // We could revise ordering approach for this case in future.
        self.exc_counter.load(Ordering::SeqCst)
    }

    /// Executes a Hermes event by calling some WASM function.
    /// This function abstraction over actual execution of the WASM function,
    /// actual definition is inside `HermesEventPayload` trait implementation.
    ///
    /// For each call creates a brand new `wasmtime::Store` instance, which means that
    /// is has an initial state, based on the provided context for each call.
    ///
<<<<<<< HEAD
    /// # Errors
    /// - `BadModuleError`
    #[allow(dead_code)]
    pub fn execute_event(&mut self, event: &dyn HermesEventPayload) -> anyhow::Result<()> {
        self.context.use_for(event.event_name().to_string());
        let state = HermesState::new(&self.context);

=======
    /// # Errors:
    /// - `BadWASMModuleError`
    pub(crate) fn execute_event(
        &self, event: &dyn HermesEventPayload, state: HermesRuntimeContext,
    ) -> anyhow::Result<()> {
>>>>>>> 809fddb9
        let mut store = WasmStore::new(&self.engine, state);
        let (instance, _) = bindings::Hermes::instantiate_pre(&mut store, &self.pre_instance)
            .map_err(|e| BadWASMModuleError(e.to_string()))?;

        event.execute(&mut ModuleInstance { store, instance })?;

        // Using the highest memory ordering constraint.
        // It provides a highest consistency guarantee and in some cases could decrease
        // performance.
        // We could revise ordering approach for this case in future.
        self.exc_counter.fetch_add(1, Ordering::SeqCst);
        Ok(())
    }
}

#[cfg(feature = "bench")]
#[allow(missing_docs)]
pub mod bench {
    use super::*;
    use crate::{app::HermesAppName, runtime_context::HermesRuntimeContext};

    /// Benchmark for executing the `init` event of the Hermes dummy component.
    /// It aims to measure the overhead of the WASM module and WASM state initialization
    /// process.
    pub fn module_hermes_component_bench(b: &mut criterion::Bencher) {
        struct Event;
        impl HermesEventPayload for Event {
            fn event_name(&self) -> &str {
                "init"
            }

            fn execute(&self, instance: &mut ModuleInstance) -> anyhow::Result<()> {
                instance
                    .instance
                    .hermes_init_event()
                    .call_init(&mut instance.store)?;
                Ok(())
            }
        }

        let module =
            Module::new(include_bytes!("../../../../wasm/c/bench_component.wasm")).unwrap();

        b.iter(|| {
            module
                .execute_event(
                    &Event,
                    HermesRuntimeContext::new(
                        HermesAppName("app 1".to_string()),
                        module.id().clone(),
                        "init".to_string(),
                        0,
                    ),
                )
                .unwrap();
        });
    }

    /// Benchmark for executing the `foo` WASM function of the tiny component.
    /// The general flow of how WASM module is instantiated and executed is the same as in
    /// the previous one `module_hermes_component_bench`.
    /// It aims to compare how the size of the component affects on the execution time.
    pub fn module_small_component_bench(b: &mut criterion::Bencher) {
        let wat = r#"
            (component
                (core module $Module
                    (export "foo" (func $foo))
                    (func $foo (result i32)
                        i32.const 1
                    )
                )
                (core instance $module (instantiate (module $Module)))
                (func $foo (result s32) (canon lift (core func $module "foo")))
                (export "foo" (func $foo))
            )"#;

        let engine = Engine::new().unwrap();
        let module = WasmModule::new(&engine, wat.as_bytes()).unwrap();
        let linker = WasmLinker::new(&engine);
        let pre_instance = linker.instantiate_pre(&module).unwrap();

        b.iter(|| {
            let mut store = WasmStore::new(&engine, ());
            let instance = pre_instance.instantiate(&mut store).unwrap();
            let func = instance
                .get_typed_func::<(), (i32,)>(&mut store, "foo")
                .unwrap();
            let (res,) = func.call(&mut store, ()).unwrap();
            assert_eq!(res, 1);
        });
    }

    /// Benchmark for executing the `foo` WASM function of the tiny component.
    /// BUT with the changed execution flow. Here the WASM module and WASM state is
    /// instantiated ONCE during the whole execution process.
    pub fn module_small_component_full_pre_load_bench(b: &mut criterion::Bencher) {
        let wat = r#"
            (component
                (core module $Module
                    (export "foo" (func $foo))
                    (func $foo (result i32)
                        i32.const 1
                    )
                )
                (core instance $module (instantiate (module $Module)))
                (func $foo (result s32) (canon lift (core func $module "foo")))
                (export "foo" (func $foo))
            )"#;

        let engine = Engine::new().unwrap();
        let module = WasmModule::new(&engine, wat.as_bytes()).unwrap();
        let linker = WasmLinker::new(&engine);
        let mut store = WasmStore::new(&engine, ());
        let instance = linker.instantiate(&mut store, &module).unwrap();
        let func = instance
            .get_typed_func::<(), (i32,)>(&mut store, "foo")
            .unwrap();

        b.iter(|| {
            let (res,) = func.call(&mut store, ()).unwrap();
            assert_eq!(res, 1);
            func.post_return(&mut store).unwrap();
        });
    }
}<|MERGE_RESOLUTION|>--- conflicted
+++ resolved
@@ -70,12 +70,8 @@
     /// # Errors
     ///  - `BadWASMModuleError`
     ///  - `BadEngineConfigError`
-<<<<<<< HEAD
     #[allow(dead_code)]
-    pub fn new(app_name: String, module_bytes: &[u8]) -> anyhow::Result<Self> {
-=======
-    pub(crate) fn new(module_bytes: &[u8]) -> anyhow::Result<Self> {
->>>>>>> 809fddb9
+    pub(crate) fn new(app_name: String, module_bytes: &[u8]) -> anyhow::Result<Self> {
         let engine = Engine::new()?;
         let wasm_module = WasmModule::new(&engine, module_bytes)
             .map_err(|e| BadWASMModuleError(e.to_string()))?;
@@ -116,21 +112,13 @@
     /// For each call creates a brand new `wasmtime::Store` instance, which means that
     /// is has an initial state, based on the provided context for each call.
     ///
-<<<<<<< HEAD
     /// # Errors
     /// - `BadModuleError`
     #[allow(dead_code)]
-    pub fn execute_event(&mut self, event: &dyn HermesEventPayload) -> anyhow::Result<()> {
+    pub(crate) fn execute_event(&mut self, event: &dyn HermesEventPayload) -> anyhow::Result<()> {
         self.context.use_for(event.event_name().to_string());
         let state = HermesState::new(&self.context);
 
-=======
-    /// # Errors:
-    /// - `BadWASMModuleError`
-    pub(crate) fn execute_event(
-        &self, event: &dyn HermesEventPayload, state: HermesRuntimeContext,
-    ) -> anyhow::Result<()> {
->>>>>>> 809fddb9
         let mut store = WasmStore::new(&self.engine, state);
         let (instance, _) = bindings::Hermes::instantiate_pre(&mut store, &self.pre_instance)
             .map_err(|e| BadWASMModuleError(e.to_string()))?;
