--- conflicted
+++ resolved
@@ -76,11 +76,8 @@
             return;
         };
         // Volatile table will be stored in memory
-<<<<<<< HEAD
-=======
         // TODO - Change this to in-memory once it is supported
         // <https://github.com/input-output-hk/hermes/issues/553>
->>>>>>> 42a32005
         let Ok(sqlite_in_mem) = open_db_connection(false) else {
             return;
         };
@@ -231,12 +228,9 @@
         let Ok(sqlite) = open_db_connection(false) else {
             return;
         };
-<<<<<<< HEAD
-=======
 
         // TODO - Change this to in-memory once it is supported
         // <https://github.com/input-output-hk/hermes/issues/553>
->>>>>>> 42a32005
         let Ok(sqlite_in_mem) = open_db_connection(false) else {
             return;
         };
@@ -297,11 +291,8 @@
         };
 
         // Volatile table will be stored in memory
-<<<<<<< HEAD
-=======
         // TODO - Change this to in-memory once it is supported
         // <https://github.com/input-output-hk/hermes/issues/553>
->>>>>>> 42a32005
         let Ok(sqlite_in_mem) = open_db_connection(false) else {
             return false;
         };
