//! RBAC Registration Indexing Module
shared::bindings_generate!({
    world: "hermes:app/hermes",
    path: "../../../../../wasm/wasi/wit",
    inline: "
        package hermes:app;

        world hermes {
            include wasi:cli/imports@0.2.6;
            import hermes:cardano/api;
            import hermes:logging/api;
            import hermes:init/api;
            import hermes:sqlite/api;

            export hermes:init/event;
            export hermes:cardano/event-on-block;
            export hermes:cardano/event-on-immutable-roll-forward;
        }
    ",
    share: ["hermes:cardano", "hermes:logging", "hermes:sqlite"],
});

export!(RbacRegistrationComponent);

mod database;
use rbac_registration::{
    self,
    cardano::cip509::{Cip0134UriSet, Cip509},
};
<<<<<<< HEAD

use shared::{
    bindings::hermes::{cardano, sqlite::api::Sqlite},
    utils::{
        cardano::block::build_block,
        log::{log_error, log_info},
        sqlite::{close_db_connection, open_db_connection, statement::DatabaseStatement},
=======
use serde_json::json;
use utils::{cardano::block::build_block, log::log_error, problem_report::problem_report_to_json};

use crate::{
    database::{
        close_db_connection,
        create::{create_rbac_persistent_tables, create_rbac_volatile_tables},
        data::{rbac_db::RbacDbData, rbac_stake_db::RbacStakeDbData},
        delete::{
            roll_back::{prepare_roll_back_delete_from_volatile, roll_back_delete_from_volatile},
            roll_forward::{
                prepare_roll_forward_delete_from_volatile, roll_forward_delete_from_volatile,
            },
        },
        insert::{
            rbac_table::{insert_rbac_registration, prepare_insert_rbac_registration},
            stake_addr_table::{insert_rbac_stake_address, prepare_insert_rbac_stake_address},
        },
        open_db_connection,
        statement::DatabaseStatement,
        RBAC_REGISTRATION_PERSISTENT_TABLE_NAME, RBAC_REGISTRATION_VOLATILE_TABLE_NAME,
        RBAC_STAKE_ADDRESS_PERSISTENT_TABLE_NAME, RBAC_STAKE_ADDRESS_VOLATILE_TABLE_NAME,
>>>>>>> f1b22f6e
    },
};

<<<<<<< HEAD
use crate::database::{
    create::{create_rbac_persistent_tables, create_rbac_volatile_tables},
    data::{rbac_db::RbacDbData, rbac_stake_db::RbacStakeDbData},
    delete::{
        roll_back::{prepare_roll_back_delete_from_volatile, roll_back_delete_from_volatile},
        roll_forward::{
            prepare_roll_forward_delete_from_volatile, roll_forward_delete_from_volatile,
        },
    },
    insert::{
        rbac_table::{insert_rbac_registration, prepare_insert_rbac_registration},
        stake_addr_table::{insert_rbac_stake_address, prepare_insert_rbac_stake_address},
    },
    RBAC_REGISTRATION_PERSISTENT_TABLE_NAME, RBAC_REGISTRATION_VOLATILE_TABLE_NAME,
    RBAC_STAKE_ADDRESS_PERSISTENT_TABLE_NAME, RBAC_STAKE_ADDRESS_VOLATILE_TABLE_NAME,
};
=======
use hermes::cardano;
>>>>>>> f1b22f6e

struct RbacRegistrationComponent;

impl exports::hermes::cardano::event_on_block::Guest for RbacRegistrationComponent {
    fn on_cardano_block(
        subscription_id: &exports::hermes::cardano::event_on_block::SubscriptionId,
        block: &exports::hermes::cardano::event_on_block::Block,
    ) {
        const FUNCTION_NAME: &str = "on_cardano_block";

        let registrations = get_rbac_registration(subscription_id.get_network(), block);

        // Early exit if no registration to be added into database
        if registrations.is_empty() {
            return;
        }

        // ------- Open DB Connection -------
        let Ok(sqlite) = open_db_connection(false) else {
            return;
        };
        // Volatile table will be stored in memory
        let Ok(sqlite_in_mem) = open_db_connection(true) else {
            return;
        };

        // ------- Handle Rollback -------
        let Ok(rollback) = block.is_rollback() else {
            return;
        };

        // Rollback occurs
        if rollback {
            handle_rollback(&sqlite_in_mem, block);
        }
        // ------- Prepare persistent Insert into DB -------
        let Ok(rbac_persistent_stmt) =
            prepare_insert_rbac_registration(&sqlite, RBAC_REGISTRATION_PERSISTENT_TABLE_NAME)
        else {
            close_db_connection(sqlite);
            return;
        };
        let Ok(rbac_stake_persistent_stmt) =
            prepare_insert_rbac_stake_address(&sqlite, RBAC_STAKE_ADDRESS_PERSISTENT_TABLE_NAME)
        else {
            close_db_connection(sqlite);
            return;
        };

        // ------- Prepare volatile Insert into DB -------
        let Ok(rbac_volatile_stmt) =
            prepare_insert_rbac_registration(&sqlite_in_mem, RBAC_REGISTRATION_VOLATILE_TABLE_NAME)
        else {
            close_db_connection(sqlite_in_mem);
            return;
        };
        let Ok(rbac_stake_volatile_stmt) = prepare_insert_rbac_stake_address(
            &sqlite_in_mem,
            RBAC_STAKE_ADDRESS_VOLATILE_TABLE_NAME,
        ) else {
            close_db_connection(sqlite_in_mem);
            return;
        };

        // ------- Extract and insert RBAC registrations into DB -------
        for reg in registrations {
            // Data needed for db
            let txn_id: Vec<u8> = reg.txn_hash().into();
            let catalyst_id: Option<String> =
                reg.catalyst_id().map(|id| id.as_short_id().to_string());
            let slot: u64 = reg.origin().point().slot_or_default().into();
            let txn_idx: u16 = reg.origin().txn_index().into();
            let purpose: Option<String> = reg.purpose().map(|p| p.to_string());
            let prv_txn_id: Option<Vec<u8>> = reg.previous_transaction().map(|p| p.into());
            let problem_report: Option<String> = problem_report_to_json(reg.report());
            // Can contain multiple stake addresses
            let stake_addresses = reg
                .certificate_uris()
                .map(Cip0134UriSet::stake_addresses)
                .unwrap_or_default();

            let rbac_data = RbacDbData {
                txn_id: txn_id.clone(),
                catalyst_id: catalyst_id.clone(),
                slot,
                txn_idx,
                prv_txn_id,
                purpose,
                problem_report,
            };

            for stake_address in stake_addresses {
                let data = RbacStakeDbData {
                    stake_address: stake_address.into(),
                    slot,
                    txn_idx,
                    catalyst_id: catalyst_id.clone(),
                    txn_id: txn_id.clone(),
                };
                if block.is_immutable() {
                    insert_rbac_stake_address(&rbac_stake_persistent_stmt, data);
                } else {
                    insert_rbac_stake_address(&rbac_stake_volatile_stmt, data);
                }
            }
            if block.is_immutable() {
                insert_rbac_registration(&rbac_persistent_stmt, rbac_data);
            } else {
                insert_rbac_registration(&rbac_volatile_stmt, rbac_data);
            }
        }

        // ------- Finalize and close DB Connection -------
        let _ = DatabaseStatement::finalize_statement(rbac_persistent_stmt, FUNCTION_NAME);
        let _ = DatabaseStatement::finalize_statement(rbac_stake_persistent_stmt, FUNCTION_NAME);
        let _ = DatabaseStatement::finalize_statement(rbac_volatile_stmt, FUNCTION_NAME);
        let _ = DatabaseStatement::finalize_statement(rbac_stake_volatile_stmt, FUNCTION_NAME);
        close_db_connection(sqlite);
        close_db_connection(sqlite_in_mem);
    }
}

impl exports::hermes::cardano::event_on_immutable_roll_forward::Guest
    for RbacRegistrationComponent
{
    // Immutable roll forward = volatile data become persistent
    fn on_cardano_immutable_roll_forward(
        subscription_id: &exports::hermes::cardano::event_on_block::SubscriptionId,
        block: &exports::hermes::cardano::event_on_block::Block,
    ) {
        const FUNCTION_NAME: &str = "on_cardano_immutable_roll_forward";

        let network_resource = match cardano::api::Network::new(subscription_id.get_network()) {
            Ok(nr) => nr,
            Err(e) => {
                log_error(
                    file!(),
                    FUNCTION_NAME,
                    "cardano::api::Network::new",
                    &format!(
                        "Failed to create network resource {:?}: {e}",
                        subscription_id.get_network()
                    ),
                    None,
                );
                return;
            },
        };
        let (immutable, mutable) = match network_resource.get_tips() {
            Some(tip) => tip,
            None => {
                log_error(
                    file!(),
                    FUNCTION_NAME,
                    "network_resource.get_tips",
                    &format!("Failed to get tips of {:?}", subscription_id.get_network()),
                    None,
                );
                return;
            },
        };

        // Only process immutable roll forward if when it reach tip.
        // Current block is not at the tip, do nothing.
        if mutable != block.get_slot() {
            return;
        }

        let Ok(sqlite) = open_db_connection(false) else {
            return;
        };
        let Ok(sqlite_in_mem) = open_db_connection(true) else {
            return;
        };

        // Given immutable roll forward at 'slot'
        // 1. Indexing the persistent data from the latest slot.
        // 2. Delete all data in volatile table up to `slot`
        let subscribe_from = cardano::api::SyncSlot::Specific(immutable);
        let _subscription_id_resource = match network_resource.subscribe_block(subscribe_from) {
            Ok(id) => {
                // Destroy the current subscription
                subscription_id.unsubscribe();
                id
            },
            Err(e) => {
                log_error(
                    file!(),
                    FUNCTION_NAME,
                    "network_resource.subscribe_block",
                    &format!("Failed to subscribe block from {subscribe_from:?}: {e}"),
                    None,
                );
                return;
            },
        };

        // Prepare delete from volatile
        let Ok(rbac_delete_stmt) = prepare_roll_forward_delete_from_volatile(
            &sqlite_in_mem,
            RBAC_REGISTRATION_VOLATILE_TABLE_NAME,
        ) else {
            return;
        };
        let Ok(stake_addr_delete_stmt) = prepare_roll_forward_delete_from_volatile(
            &sqlite_in_mem,
            RBAC_STAKE_ADDRESS_VOLATILE_TABLE_NAME,
        ) else {
            return;
        };
        roll_forward_delete_from_volatile(&rbac_delete_stmt, block.get_slot());
        roll_forward_delete_from_volatile(&stake_addr_delete_stmt, block.get_slot());

        // Finalize and close DB Connection
        let _ = DatabaseStatement::finalize_statement(rbac_delete_stmt, FUNCTION_NAME);
        let _ = DatabaseStatement::finalize_statement(stake_addr_delete_stmt, FUNCTION_NAME);
        close_db_connection(sqlite);
        close_db_connection(sqlite_in_mem);
    }
}

impl exports::hermes::init::event::Guest for RbacRegistrationComponent {
    fn init() -> bool {
        const FUNCTION_NAME: &str = "init";

        let Ok(sqlite) = open_db_connection(false) else {
            return false;
        };
        // Volatile table will be stored in memory
        let Ok(sqlite_in_mem) = open_db_connection(true) else {
            return false;
        };
        create_rbac_persistent_tables(&sqlite);
        create_rbac_volatile_tables(&sqlite_in_mem);
        close_db_connection(sqlite);

        // Instead of starting from genesis, start from a specific slot just before RBAC data exist.
        let slot = 80374283;
        let subscribe_from = cardano::api::SyncSlot::Specific(slot);
        let network = cardano::api::CardanoNetwork::Preprod;

        let network_resource = match cardano::api::Network::new(network) {
            Ok(nr) => nr,
            Err(e) => {
                log_error(
                    file!(),
                    FUNCTION_NAME,
                    "cardano::api::Network::new",
                    &format!("Failed to create network resource {network:?}: {e}"),
                    None,
                );
                return false;
            },
        };

        let subscription_id_resource = match network_resource.subscribe_block(subscribe_from) {
            Ok(id) => id,
            Err(e) => {
                log_error(
                    file!(),
                    FUNCTION_NAME,
                    "network_resource.subscribe_block",
                    &format!("Failed to subscribe block from {subscribe_from:?}: {e}"),
                    None,
                );
                return false;
            },
        };

        log_info(
            file!(),
            FUNCTION_NAME,
            &format!("💫 Network {network:?}, with subscription id: {subscription_id_resource:?}"),
            "",
            None,
        );

        true
    }
}

/// Handle rollback, rollback just purge data.
fn handle_rollback(
    sqlite: &Sqlite,
    block: &cardano::api::Block,
) {
    let Ok(rollback_rbac_del_stmt) =
        prepare_roll_back_delete_from_volatile(&sqlite, RBAC_REGISTRATION_VOLATILE_TABLE_NAME)
    else {
        return;
    };
    let Ok(rollback_rbac_stake_addr_del_stmt) =
        prepare_roll_back_delete_from_volatile(&sqlite, RBAC_STAKE_ADDRESS_VOLATILE_TABLE_NAME)
    else {
        return;
    };
    roll_back_delete_from_volatile(&rollback_rbac_del_stmt, block.get_slot());
    roll_back_delete_from_volatile(&rollback_rbac_stake_addr_del_stmt, block.get_slot());
}

/// Get the RBAC registration from a block.
fn get_rbac_registration(
    network: cardano::api::CardanoNetwork,
    block_resource: &cardano::api::Block,
) -> Vec<Cip509> {
    const FUNCTION_NAME: &str = "get_rbac_registration";

    let block = match build_block(file!(), FUNCTION_NAME, network, block_resource) {
        Some(b) => b,
        None => return vec![],
    };
    Cip509::from_block(&block, &[])
}<|MERGE_RESOLUTION|>--- conflicted
+++ resolved
@@ -27,42 +27,17 @@
     self,
     cardano::cip509::{Cip0134UriSet, Cip509},
 };
-<<<<<<< HEAD
 
 use shared::{
     bindings::hermes::{cardano, sqlite::api::Sqlite},
     utils::{
+        problem_report::problem_report_to_json,
         cardano::block::build_block,
         log::{log_error, log_info},
         sqlite::{close_db_connection, open_db_connection, statement::DatabaseStatement},
-=======
-use serde_json::json;
-use utils::{cardano::block::build_block, log::log_error, problem_report::problem_report_to_json};
-
-use crate::{
-    database::{
-        close_db_connection,
-        create::{create_rbac_persistent_tables, create_rbac_volatile_tables},
-        data::{rbac_db::RbacDbData, rbac_stake_db::RbacStakeDbData},
-        delete::{
-            roll_back::{prepare_roll_back_delete_from_volatile, roll_back_delete_from_volatile},
-            roll_forward::{
-                prepare_roll_forward_delete_from_volatile, roll_forward_delete_from_volatile,
-            },
-        },
-        insert::{
-            rbac_table::{insert_rbac_registration, prepare_insert_rbac_registration},
-            stake_addr_table::{insert_rbac_stake_address, prepare_insert_rbac_stake_address},
-        },
-        open_db_connection,
-        statement::DatabaseStatement,
-        RBAC_REGISTRATION_PERSISTENT_TABLE_NAME, RBAC_REGISTRATION_VOLATILE_TABLE_NAME,
-        RBAC_STAKE_ADDRESS_PERSISTENT_TABLE_NAME, RBAC_STAKE_ADDRESS_VOLATILE_TABLE_NAME,
->>>>>>> f1b22f6e
     },
 };
 
-<<<<<<< HEAD
 use crate::database::{
     create::{create_rbac_persistent_tables, create_rbac_volatile_tables},
     data::{rbac_db::RbacDbData, rbac_stake_db::RbacStakeDbData},
@@ -79,9 +54,6 @@
     RBAC_REGISTRATION_PERSISTENT_TABLE_NAME, RBAC_REGISTRATION_VOLATILE_TABLE_NAME,
     RBAC_STAKE_ADDRESS_PERSISTENT_TABLE_NAME, RBAC_STAKE_ADDRESS_VOLATILE_TABLE_NAME,
 };
-=======
-use hermes::cardano;
->>>>>>> f1b22f6e
 
 struct RbacRegistrationComponent;
 
