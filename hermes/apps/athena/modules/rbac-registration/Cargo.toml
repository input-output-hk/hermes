[package]
name = "rbac-registration"
version = "0.1.0"
edition = "2021"

[lib]
crate-type = ["cdylib"]

[dependencies]
shared = { version = "0.1.0", path = "../../shared", features = ["cardano-blockchain-types"] }
anyhow = "1.0.98"
serde_json = "1.0.142"
<<<<<<< HEAD
strum = "0.27.2"
strum_macros = "0.27.2"
serde = "1.0.226"
bech32 = "0.11.0"
x509-cert = "0.2.5"
hex = "0.4.3"
minicbor = "0.25.1" 
ed25519-dalek = "2.1.1"
chrono = "0.4.38"
regex = "1.11.1"
uuid = { version = "1.12.1", features = ["v4", "v7", "serde"] }
=======
>>>>>>> 96a086cd

cardano-blockchain-types = { version = "0.0.6", git = "https://github.com/input-output-hk/catalyst-libs", tag = "cardano-blockchain-types/v0.0.6" }
rbac-registration = { version = "0.0.10", git = "https://github.com/input-output-hk/catalyst-libs.git", tag = "rbac-registration/v0.0.10" }
catalyst-types = { version = "0.0.7", git = "https://github.com/input-output-hk/catalyst-libs.git", tag = "catalyst-types/v0.0.7" }
c509-certificate = { version = "0.0.3", git = "https://github.com/input-output-hk/catalyst-libs.git", tag = "c509-certificate-v0.0.3" }<|MERGE_RESOLUTION|>--- conflicted
+++ resolved
@@ -10,7 +10,6 @@
 shared = { version = "0.1.0", path = "../../shared", features = ["cardano-blockchain-types"] }
 anyhow = "1.0.98"
 serde_json = "1.0.142"
-<<<<<<< HEAD
 strum = "0.27.2"
 strum_macros = "0.27.2"
 serde = "1.0.226"
@@ -22,8 +21,6 @@
 chrono = "0.4.38"
 regex = "1.11.1"
 uuid = { version = "1.12.1", features = ["v4", "v7", "serde"] }
-=======
->>>>>>> 96a086cd
 
 cardano-blockchain-types = { version = "0.0.6", git = "https://github.com/input-output-hk/catalyst-libs", tag = "cardano-blockchain-types/v0.0.6" }
 rbac-registration = { version = "0.0.10", git = "https://github.com/input-output-hk/catalyst-libs.git", tag = "rbac-registration/v0.0.10" }
