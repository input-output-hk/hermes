//! RBAC Registration Indexing Module
wit_bindgen::generate!({
    world: "hermes:app/hermes",
    path: "../../../wasi/wit",
    inline: "
        package hermes:app;

        world hermes {
            include wasi:cli/imports@0.2.6;
            import hermes:cardano/api;
            import hermes:logging/api;
            import hermes:init/api;
            import hermes:sqlite/api;

            export hermes:init/event;
            export hermes:cardano/event-on-block;
            export hermes:cardano/event-on-immutable-roll-forward;
        }
    ",
    generate_all,
});

export!(RbacRegistrationComponent);

mod database;
mod utils;
use rbac_registration::{
    self,
    cardano::cip509::{Cip0134UriSet, Cip509},
};
use serde_json::json;
use utils::{cardano::block::build_block, log::log_error};

use crate::{
    database::{
        close_db_connection,
        create::{create_rbac_persistent_tables, create_rbac_volatile_tables},
        data::{rbac_db::RbacDbData, rbac_stake_db::RbacStakeDbData},
        delete::{
            roll_back::{prepare_roll_back_delete_from_volatile, roll_back_delete_from_volatile},
            roll_forward::{
                prepare_roll_forward_delete_from_volatile, roll_forward_delete_from_volatile,
            },
        },
        insert::{
            rbac_table::{insert_rbac_registration, prepare_insert_rbac_registration},
            stake_addr_table::{insert_rbac_stake_address, prepare_insert_rbac_stake_address},
        },
        open_db_connection,
        statement::DatabaseStatement,
        RBAC_REGISTRATION_PERSISTENT_TABLE_NAME, RBAC_REGISTRATION_VOLATILE_TABLE_NAME,
        RBAC_STAKE_ADDRESS_PERSISTENT_TABLE_NAME, RBAC_STAKE_ADDRESS_VOLATILE_TABLE_NAME,
    },
    hermes::sqlite::api::Sqlite,
    utils::log::log_info,
};

use hermes::{cardano, sqlite::api::Statement};

struct RbacRegistrationComponent;

impl exports::hermes::cardano::event_on_block::Guest for RbacRegistrationComponent {
    fn on_cardano_block(
        subscription_id: &exports::hermes::cardano::event_on_block::SubscriptionId,
        block: &exports::hermes::cardano::event_on_block::Block,
    ) {
        const FUNCTION_NAME: &str = "on_cardano_block";

        let registrations = get_rbac_registration(subscription_id.get_network(), block);

        // Early exit if no registration to be added into database
        if registrations.is_empty() {
            return;
        }

        // ------- Open DB Connection -------
        let Ok(sqlite) = open_db_connection(false) else {
            return;
        };
        // Volatile table will be stored in memory
        let Ok(sqlite_in_mem) = open_db_connection(true) else {
            return;
        };

        // ------- Handle Rollback -------
        let Ok(rollback) = block.is_rollback() else {
            return;
        };

        // Rollback occurs
        if rollback {
            handle_rollback(&sqlite_in_mem, block);
        }
        // ------- Prepare persistent Insert into DB -------
        let Ok(rbac_persistent_stmt) =
            prepare_insert_rbac_registration(&sqlite, RBAC_REGISTRATION_PERSISTENT_TABLE_NAME)
        else {
            close_db_connection(sqlite);
            return;
        };
        let Ok(rbac_stake_persistent_stmt) =
            prepare_insert_rbac_stake_address(&sqlite, RBAC_STAKE_ADDRESS_PERSISTENT_TABLE_NAME)
        else {
            close_db_connection(sqlite);
            return;
        };

        // ------- Prepare volatile Insert into DB -------
        let Ok(rbac_volatile_stmt) =
            prepare_insert_rbac_registration(&sqlite_in_mem, RBAC_REGISTRATION_VOLATILE_TABLE_NAME)
        else {
            close_db_connection(sqlite_in_mem);
            return;
        };
        let Ok(rbac_stake_volatile_stmt) = prepare_insert_rbac_stake_address(
            &sqlite_in_mem,
            RBAC_STAKE_ADDRESS_VOLATILE_TABLE_NAME,
        ) else {
            close_db_connection(sqlite_in_mem);
            return;
        };

        // ------- Extract and insert RBAC registrations into DB -------
        for reg in registrations.clone() {
            // Data needed for db
            let txn_id: Vec<u8> = reg.txn_hash().into();
            let catalyst_id: Option<String> =
                reg.catalyst_id().map(|id| id.as_short_id().to_string());
            let slot: u64 = reg.origin().point().slot_or_default().into();
            let txn_idx: u16 = reg.origin().txn_index().into();
            let purpose: Option<String> = reg.purpose().map(|p| p.to_string());
            let prv_txn_id: Option<Vec<u8>> = reg.previous_transaction().map(|p| p.into());
            let problem_report: Option<String> = reg
                .report()
                .is_problematic()
                .then(|| serde_json::to_string(&reg.report()).ok())
                .flatten();
            // Can contain multiple stake addresses
            let stake_addresses = reg
                .certificate_uris()
                .map(Cip0134UriSet::stake_addresses)
                .unwrap_or_default();

            let rbac_data = RbacDbData {
                txn_id: txn_id.clone(),
                catalyst_id: catalyst_id.clone(),
                slot,
                txn_idx,
                prv_txn_id,
                purpose,
                problem_report,
            };

            for stake_address in stake_addresses {
                let data = RbacStakeDbData {
                    stake_address: stake_address.into(),
                    slot,
                    txn_idx,
                    catalyst_id: catalyst_id.clone(),
                    txn_id: txn_id.clone(),
                };
                if block.is_immutable() {
                    insert_rbac_stake_address(&rbac_stake_persistent_stmt, data);
                } else {
                    insert_rbac_stake_address(&rbac_stake_volatile_stmt, data);
                }
            }
            if block.is_immutable() {
                insert_rbac_registration(&rbac_persistent_stmt, rbac_data);
            } else {
                insert_rbac_registration(&rbac_volatile_stmt, rbac_data);
            }
        }
<<<<<<< HEAD
=======
        let _ = Statement::finalize(rbac_stmt);
        let _ = Statement::finalize(rbac_stake_stmt);
>>>>>>> 3780d0e7

        // ------- Finalize and close DB Connection -------
        DatabaseStatement::finalize_statement(rbac_persistent_stmt, FUNCTION_NAME);
        DatabaseStatement::finalize_statement(rbac_stake_persistent_stmt, FUNCTION_NAME);
        DatabaseStatement::finalize_statement(rbac_volatile_stmt, FUNCTION_NAME);
        DatabaseStatement::finalize_statement(rbac_stake_volatile_stmt, FUNCTION_NAME);
        close_db_connection(sqlite);
        close_db_connection(sqlite_in_mem);
    }
}

impl exports::hermes::cardano::event_on_immutable_roll_forward::Guest
    for RbacRegistrationComponent
{
    // Immutable roll forward = volatile data become persistent
    fn on_cardano_immutable_roll_forward(
        subscription_id: &exports::hermes::cardano::event_on_block::SubscriptionId,
        block: &exports::hermes::cardano::event_on_block::Block,
    ) {
        const FUNCTION_NAME: &str = "on_cardano_immutable_roll_forward";

        let network_resource = match cardano::api::Network::new(subscription_id.get_network()) {
            Ok(nr) => nr,
            Err(e) => {
                log_error(
                    file!(),
                    FUNCTION_NAME,
                    "cardano::api::Network::new",
                    &format!(
                        "Failed to create network resource {:?}: {e}",
                        subscription_id.get_network()
                    ),
                    None,
                );
                return;
            },
        };
        let (immutable, mutable) = match network_resource.get_tips() {
            Some(tip) => tip,
            None => {
                log_error(
                    file!(),
                    FUNCTION_NAME,
                    "network_resource.get_tips",
                    &format!("Failed to get tips of {:?}", subscription_id.get_network()),
                    None,
                );
                return;
            },
        };

        // Only process immutable roll forward if when it reach tip.
        // Current block is not at the tip, do nothing.
        if mutable != block.get_slot() {
            return;
        }

        let Ok(sqlite) = open_db_connection(false) else {
            return;
        };
        let Ok(sqlite_in_mem) = open_db_connection(true) else {
            return;
        };

        // Given immutable roll forward at 'slot'
        // 1. Indexing the persistent data from the latest slot.
        // 2. Delete all data in volatile table up to `slot`
        let subscribe_from = cardano::api::SyncSlot::Specific(immutable);
        let subscription_id_resource = match network_resource.subscribe_block(subscribe_from) {
            Ok(id) => {
                // Destroy the current subscription
                subscription_id.unsubscribe();
                id
            },
            Err(e) => {
                log_error(
                    file!(),
                    FUNCTION_NAME,
                    "network_resource.subscribe_block",
                    &format!("Failed to subscribe block from {subscribe_from:?}: {e}"),
                    None,
                );
                return;
            },
        };

        // Prepare delete from volatile
        let Ok(rbac_delete_stmt) = prepare_roll_forward_delete_from_volatile(
            &sqlite_in_mem,
            RBAC_REGISTRATION_VOLATILE_TABLE_NAME,
        ) else {
            return;
        };
        let Ok(stake_addr_delete_stmt) = prepare_roll_forward_delete_from_volatile(
            &sqlite_in_mem,
            RBAC_STAKE_ADDRESS_VOLATILE_TABLE_NAME,
        ) else {
            return;
        };
        roll_forward_delete_from_volatile(&rbac_delete_stmt, block.get_slot());
        roll_forward_delete_from_volatile(&stake_addr_delete_stmt, block.get_slot());

        // Finalize and close DB Connection
        DatabaseStatement::finalize_statement(rbac_delete_stmt, FUNCTION_NAME);
        DatabaseStatement::finalize_statement(stake_addr_delete_stmt, FUNCTION_NAME);
        close_db_connection(sqlite);
        close_db_connection(sqlite_in_mem);
    }
}

impl exports::hermes::init::event::Guest for RbacRegistrationComponent {
    fn init() -> bool {
        const FUNCTION_NAME: &str = "init";

        let Ok(sqlite) = open_db_connection(false) else {
            return false;
        };
        // Volatile table will be stored in memory
        let Ok(sqlite_in_mem) = open_db_connection(true) else {
            return false;
        };
        create_rbac_persistent_tables(&sqlite);
        create_rbac_volatile_tables(&sqlite_in_mem);
        close_db_connection(sqlite);

        // Instead of starting from genesis, start from a specific slot just before RBAC data exist.
        let slot = 80374283;
        let subscribe_from = cardano::api::SyncSlot::Specific(slot);
        let network = cardano::api::CardanoNetwork::Preprod;

        let network_resource = match cardano::api::Network::new(network) {
            Ok(nr) => nr,
            Err(e) => {
                log_error(
                    file!(),
                    FUNCTION_NAME,
                    "cardano::api::Network::new",
                    &format!("Failed to create network resource {network:?}: {e}"),
                    None,
                );
                return false;
            },
        };

        let subscription_id_resource = match network_resource.subscribe_block(subscribe_from) {
            Ok(id) => id,
            Err(e) => {
                log_error(
                    file!(),
                    FUNCTION_NAME,
                    "network_resource.subscribe_block",
                    &format!("Failed to subscribe block from {subscribe_from:?}: {e}"),
                    None,
                );
                return false;
            },
        };

        log_info(
            file!(),
            FUNCTION_NAME,
            &format!("💫 Network {network:?}, with subscription id: {subscription_id_resource:?}"),
            "",
            None,
        );

        true
    }
}

/// Handle rollback, rollback just purge data.
fn handle_rollback(
    sqlite: &Sqlite,
    block: &cardano::api::Block,
) {
    let Ok(rollback_rbac_del_stmt) =
        prepare_roll_back_delete_from_volatile(&sqlite, RBAC_REGISTRATION_VOLATILE_TABLE_NAME)
    else {
        return;
    };
    let Ok(rollback_rbac_stake_addr_del_stmt) =
        prepare_roll_back_delete_from_volatile(&sqlite, RBAC_STAKE_ADDRESS_VOLATILE_TABLE_NAME)
    else {
        return;
    };
    roll_back_delete_from_volatile(&rollback_rbac_del_stmt, block.get_slot());
    roll_back_delete_from_volatile(&rollback_rbac_stake_addr_del_stmt, block.get_slot());
}

/// Get the RBAC registration from a block.
fn get_rbac_registration(
    network: cardano::api::CardanoNetwork,
    block_resource: &cardano::api::Block,
) -> Vec<Cip509> {
    const FUNCTION_NAME: &str = "get_rbac_registration";

    let block = match build_block(file!(), FUNCTION_NAME, network, block_resource) {
        Some(b) => b,
        None => return vec![],
    };
    Cip509::from_block(&block, &[])
}

impl From<cardano::api::CardanoNetwork> for cardano_blockchain_types::Network {
    fn from(network: cardano::api::CardanoNetwork) -> cardano_blockchain_types::Network {
        match network {
            cardano::api::CardanoNetwork::Mainnet => cardano_blockchain_types::Network::Mainnet,
            cardano::api::CardanoNetwork::Preprod => cardano_blockchain_types::Network::Preprod,
            cardano::api::CardanoNetwork::Preview => cardano_blockchain_types::Network::Preview,
            cardano::api::CardanoNetwork::TestnetMagic(n) => {
                // TODO(bkioshn) - This should be mapped to
                // cardano_blockchain_types::Network::Devnet
                log_error(
                    file!(),
                    "From<cardano::api::CardanoNetwork> for cardano_blockchain_types::Network",
                    "cardano::api::CardanoNetwork::TestnetMagic",
                    "Unsupported network",
                    Some(&json!({ "network": format!("TestnetMagic {n}") }).to_string()),
                );
                panic!("Unsupported network");
            },
        }
    }
}<|MERGE_RESOLUTION|>--- conflicted
+++ resolved
@@ -171,13 +171,10 @@
                 insert_rbac_registration(&rbac_volatile_stmt, rbac_data);
             }
         }
-<<<<<<< HEAD
-=======
-        let _ = Statement::finalize(rbac_stmt);
-        let _ = Statement::finalize(rbac_stake_stmt);
->>>>>>> 3780d0e7
 
         // ------- Finalize and close DB Connection -------
+        // let _ = Statement::finalize(rbac_stmt);
+        // let _ = Statement::finalize(rbac_stake_stmt);
         DatabaseStatement::finalize_statement(rbac_persistent_stmt, FUNCTION_NAME);
         DatabaseStatement::finalize_statement(rbac_stake_persistent_stmt, FUNCTION_NAME);
         DatabaseStatement::finalize_statement(rbac_volatile_stmt, FUNCTION_NAME);
