--- conflicted
+++ resolved
@@ -101,16 +101,12 @@
                     },
                 }
             },
-<<<<<<< HEAD
-            _ => Some(json_response(404, &serde_json::json!({"error": "Not found"}))),
-=======
             _ => {
                 Some(json_response(
                     404,
                     &serde_json::json!({"error": "Not found"}),
                 ))
             },
->>>>>>> 12efb302
         }
     }
 }
@@ -134,11 +130,7 @@
 
 /// API for posting documents to IPFS `PubSub` channels.
 pub mod channel {
-<<<<<<< HEAD
-    use super::{hermes, DocData, SyncChannel, DOC_SYNC_CHANNEL};
-=======
     use super::{DOC_SYNC_CHANNEL, DocData, SyncChannel, hermes};
->>>>>>> 12efb302
 
     /// Post a document to the "documents" channel. Returns the document's CID.
     ///
