--- conflicted
+++ resolved
@@ -4,9 +4,7 @@
 edition = "2021"
 
 [features]
-<<<<<<< HEAD
 cardano-blockchain-types = [] # does nothing, deprecated. TODO(@no30bit): remove in dependencies.
-=======
 cat-gateway-types = [
     "rbac-registration",
     "regex",
@@ -21,10 +19,7 @@
     "url",
     "base64",
     "bech32",
-    "derive_more",
-    "cardano-blockchain-types"
 ]
->>>>>>> c7bf23e1
 
 [dependencies]
 wit-bindgen = "0.46.0"
@@ -32,20 +27,9 @@
 serde_json = { version = "1.0.145", features = ["arbitrary_precision"] }
 strum = { version = "0.27.2", features = ["derive"] }
 strum_macros = "0.27.2"
-derive_more = { version = "2.0.1", features = ["from", "deref", "deref_mut"] }
+derive_more = { version = "2.0.1", features = ["from", "into", "deref", "deref_mut"] }
 log = { version = "0.4.28", features = ["kv_serde"] }
-<<<<<<< HEAD
 
-cardano-blockchain-types = { version = "0.0.6", git = "https://github.com/input-output-hk/catalyst-libs", tag = "cardano-blockchain-types/v0.0.6" }
-catalyst-types = { version = "0.0.7", git = "https://github.com/input-output-hk/catalyst-libs.git", tag = "catalyst-types/v0.0.7" }
-
-[target.'cfg(not(target_arch = "wasm32"))'.dev-dependencies]
-rusqlite = { version = "0.37.0", features = ["bundled"] }
-=======
-cardano-blockchain-types = { version = "0.0.6", git = "https://github.com/input-output-hk/catalyst-libs", tag = "cardano-blockchain-types/v0.0.6", optional = true }
-catalyst-types = { version = "0.0.7", git = "https://github.com/input-output-hk/catalyst-libs.git", tag = "catalyst-types/v0.0.7" }
-
-rbac-registration = { version = "0.0.10", git = "https://github.com/input-output-hk/catalyst-libs.git", tag = "rbac-registration/v0.0.10", optional = true }
 regex = { version = "1.12.2", optional = true }
 serde = { version = "1.0.228", optional = true }
 chrono = { version = "0.4.42", optional = true }
@@ -58,8 +42,10 @@
 url = { version = "2.5.7", optional = true }
 base64 = { version = "0.22.1", optional = true }
 bech32 = { version = "0.11.0", optional = true }
-derive_more = { version = "2.0.1", default-features = false, features = [
-    "from",
-    "into",
-], optional = true }
->>>>>>> c7bf23e1
+
+rbac-registration = { version = "0.0.10", git = "https://github.com/input-output-hk/catalyst-libs.git", tag = "rbac-registration/v0.0.10", optional = true }
+cardano-blockchain-types = { version = "0.0.6", git = "https://github.com/input-output-hk/catalyst-libs", tag = "cardano-blockchain-types/v0.0.6" }
+catalyst-types = { version = "0.0.7", git = "https://github.com/input-output-hk/catalyst-libs.git", tag = "catalyst-types/v0.0.7" }
+
+[target.'cfg(not(target_arch = "wasm32"))'.dev-dependencies]
+rusqlite = { version = "0.37.0", features = ["bundled"] }