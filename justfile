--- conflicted
+++ resolved
@@ -99,16 +99,11 @@
 
     # Step 1: Build WASM module using Earthly (local development target)
     # This compiles Rust source to optimized WASM binary and saves locally
-<<<<<<< HEAD
-    earthly ./hermes/apps/athena/modules+local-build-http-proxy
-    earthly ./hermes/apps/athena/modules/rbac-registration-indexer+local-build-rbac-registration-indexer
-    earthly ./hermes/apps/athena/modules/rbac-registration+local-build-rbac-registration
-=======
     
     earthly ./hermes/apps/athena/modules/http-proxy+local-build-http-proxy
     earthly ./hermes/apps/athena/modules/rbac-registration-indexer+local-build-rbac-registration-indexer
-
->>>>>>> 2a05b728
+    earthly ./hermes/apps/athena/modules/rbac-registration+local-build-rbac-registration
+
     echo "✅ WASM compilation complete"
 
     echo "📦 Packaging module with Hermes CLI..."
