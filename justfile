--- conflicted
+++ resolved
@@ -99,13 +99,10 @@
 
     # Step 1: Build WASM module using Earthly (local development target)
     # This compiles Rust source to optimized WASM binary and saves locally
-<<<<<<< HEAD
-    earthly ./hermes/apps/athena/modules/http-proxy+local-build-http-proxy
-    earthly ./hermes/apps/athena/modules/rbac-registration+local-build-rbac-registration
-=======
+    
     earthly ./hermes/apps/athena/modules+local-build-http-proxy
     earthly ./hermes/apps/athena/modules/rbac-registration+local-build-rbac-registration-indexer
->>>>>>> fde33ac6
+
     echo "✅ WASM compilation complete"
 
     echo "📦 Packaging module with Hermes CLI..."
