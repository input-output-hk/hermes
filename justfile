--- conflicted
+++ resolved
@@ -103,32 +103,6 @@
     echo "📍 Module location: athena/modules"
     echo "🎯 Target: wasm32-wasip2 (WebAssembly System Interface Preview 2)"
 
-<<<<<<< HEAD
-    # Step 1: Build WASM module using Earthly (local development target)
-    # This compiles Rust source to optimized WASM binary and saves locally
-
-    earthly ./hermes/apps/athena/modules/http-proxy+local-build-http-proxy
-    earthly ./hermes/apps/athena/modules/rbac-registration-indexer+local-build-rbac-registration-indexer
-    earthly ./hermes/apps/athena/modules/rbac-registration+local-build-rbac-registration
-    earthly ./hermes/apps/athena/modules/staked-ada-indexer+local-build-staked-ada-indexer
-    earthly ./hermes/apps/athena/modules/staked-ada+local-build-staked-ada
-    earthly ./hermes/apps/athena/modules/auth+local-build-auth
-
-    echo "✅ WASM compilation complete"
-
-    echo "📦 Packaging module with Hermes CLI..."
-    echo "📄 Using manifest: hermes/apps/athena/modules/http-proxy/lib/manifest_module.json"
-
-    # Step 2: Package the WASM module with its configuration into .hmod format
-    # The .hmod file contains the WASM binary, manifest, and metadata for the module
-    target/release/hermes module package hermes/apps/athena/modules/http-proxy/lib/manifest_module.json
-    target/release/hermes module package hermes/apps/athena/modules/rbac-registration-indexer/lib/manifest_module.json
-    target/release/hermes module package hermes/apps/athena/modules/rbac-registration/lib/manifest_module.json
-    target/release/hermes module package hermes/apps/athena/modules/staked-ada-indexer/lib/manifest_module.json
-    target/release/hermes module package hermes/apps/athena/modules/staked-ada/lib/manifest_module.json
-    target/release/hermes module package hermes/apps/athena/modules/auth/lib/manifest_module.json
-    echo "✅ Module packaging complete (.hmod file created)"
-=======
     # Step 1: Build all WASM modules using Earthly IN PARALLEL
     # The HTTP proxy module uses different targets for prod vs dev (web assets)
     # Other modules use the same target regardless of mode
@@ -253,7 +227,6 @@
     
     echo "🎯 All parallel packaging operations completed!"
     echo "✅ Module packaging complete (.hmod files created)"
->>>>>>> f639c46a
 
     echo "📦 Packaging application bundle..."
     echo "📄 Using manifest: hermes/apps/athena/manifest_app.json"
