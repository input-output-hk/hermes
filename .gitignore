# secrets
**/.secret

### Linux ###
*~

# temporary files which can be created if a process still has a handle open of a deleted file
.fuse_hidden*

# KDE directory preferences
.directory

# Linux trash folder which might appear on any partition or disk
.Trash-*

# .nfs files are created when an open file is removed but is still being accessed
.nfs*

### macOS ###
# General
.DS_Store
.AppleDouble
.LSOverride

# Icon must end with two \r
Icon

# Thumbnails
._*

# Files that might appear in the root of a volume
.DocumentRevisions-V100
.fseventsd
.Spotlight-V100
.TemporaryItems
.Trashes
.VolumeIcon.icns
.com.apple.timemachine.donotpresent

# Directories potentially created on remote AFP share
.AppleDB
.AppleDesktop
Network Trash Folder
Temporary Items
.apdisk

### macOS Patch ###
# iCloud generated files
*.icloud

### Windows ###
# Windows thumbnail cache files
Thumbs.db
Thumbs.db:encryptable
ehthumbs.db
ehthumbs_vista.db

# Dump file
*.stackdump

# Folder config file
[Dd]esktop.ini

# Recycle Bin used on file shares
$RECYCLE.BIN/

# Windows Installer files
*.cab
*.msi
*.msix
*.msm
*.msp

# Windows shortcuts
*.lnk

# .vscode ignore local changes to config, but not the recommended settings/launch/extensions
/.vscode/*
!/.vscode/extensions.json
!/.vscode/launch.recommended.json
!/.vscode/settings.recommended.json
!/.vscode/tasks.recommended.json

# Dart stuff
/pubspec.lock
/.dart_tool/**/*

# Rust stuff

# By default ignore Cargo.lock
# Specifically exclude it in the directory it appears, if its required.
# More information here https://doc.rust-lang.org/cargo/guide/cargo-toml-vs-cargo-lock.html
Cargo.lock
<<<<<<< HEAD
wasm/integration-test/http-request/target

# Athena build stuff
*.hmod
*.wasm
*.happ
=======
**/target/**
>>>>>>> f936663d
<|MERGE_RESOLUTION|>--- conflicted
+++ resolved
@@ -91,13 +91,9 @@
 # Specifically exclude it in the directory it appears, if its required.
 # More information here https://doc.rust-lang.org/cargo/guide/cargo-toml-vs-cargo-lock.html
 Cargo.lock
-<<<<<<< HEAD
-wasm/integration-test/http-request/target
+
 
 # Athena build stuff
 *.hmod
 *.wasm
 *.happ
-=======
-**/target/**
->>>>>>> f936663d
