# cspell: words msvc, wasip, RUSTSEC, rustls, libssh, reqwest, tinyvec, Leay, webpki

[graph]
# cargo-deny is really only ever intended to run on the "normal" tier-1 targets
targets = [
    "x86_64-unknown-linux-gnu",
    "aarch64-unknown-linux-gnu",
    "x86_64-unknown-linux-musl",
    "aarch64-apple-darwin",
    "x86_64-apple-darwin",
    "x86_64-pc-windows-msvc",
    "wasm32-unknown-unknown",
    "wasm32-wasip1",
    "wasm32-wasip2",
]

[advisories]
version = 2
ignore = [
    { id = "RUSTSEC-2020-0168", reason = "`mach` is used by wasmtime and we have no control over that." },
    { id = "RUSTSEC-2021-0145", reason = "we don't target windows, and don;t use a custom global allocator." },
]

[bans]
multiple-versions = "warn"
wildcards = 'deny'
deny = [
    # { crate = "git2", use-instead = "gix" },
    { crate = "openssl", use-instead = "rustls" },
    { crate = "openssl-sys", use-instead = "rustls" },
    "libssh2-sys",
    # { crate = "cmake", use-instead = "cc" },
    # { crate = "windows", reason = "bloated and unnecessary", use-instead = "ideally inline bindings, practically, windows-sys" },
]
skip = [
    # { crate = "bitflags@1.3.2", reason = "https://github.com/seanmonstar/reqwest/pull/2130 should be in the next version" },
    # { crate = "winnow@0.5.40", reason = "gix 0.59 was yanked, see https://github.com/Byron/gitoxide/issues/1309" },
    # { crate = "heck@0.4.1", reason = "strum_macros uses this old version" },
    # { crate = "base64@0.21.7", reason = "gix-transport pulls in this old version, as well as a newer version via reqwest" },
    # { crate = "byte-array-literalsase64@0.21.7", reason = "gix-transport pulls in this old version, as well as a newer version via reqwest" },
]
skip-tree = [
    { crate = "windows-sys@0.48.0", reason = "a foundational crate for many that bumps far too frequently to ever have a shared version" },
]

[sources]
unknown-registry = "deny"
unknown-git = "deny"

# List of URLs for allowed Git repositories
allow-git = [
    "https://github.com/input-output-hk/hermes.git",
    "https://github.com/input-output-hk/catalyst-pallas.git",
    "https://github.com/bytecodealliance/wasmtime",
    "https://github.com/aldanor/hdf5-rust",
]

[licenses]
version = 2
# Don't warn if a listed license isn't found
unused-allowed-license="allow"
# We want really high confidence when inferring licenses from text
confidence-threshold = 0.93
allow = [
    "MIT",
    "Apache-2.0",
    "Unicode-DFS-2016",
    "BSD-3-Clause",
    "BSD-2-Clause",
    "BlueOak-1.0.0",
    "Apache-2.0 WITH LLVM-exception",
    "CC0-1.0",
    "ISC",
<<<<<<< HEAD
    "Unicode-3.0"
=======
    "Unicode-3.0",
    "MPL-2.0",
>>>>>>> b014949e
]
exceptions = [
    #{ allow = ["Zlib"], crate = "tinyvec" },
    #{ allow = ["Unicode-DFS-2016"], crate = "unicode-ident" },
    #{ allow = ["OpenSSL"], crate = "ring" },
]

[[licenses.clarify]]
crate = "byte-array-literals"
expression = "Apache-2.0 WITH LLVM-exception"
license-files = [{ path = "../../../LICENSE", hash = 0x001c7e6c }]

[[licenses.clarify]]
crate = "hdf5-src"
expression = "MIT"
license-files = [{ path = "../LICENSE-MIT", hash = 0x001c7e6c }]

[[licenses.clarify]]
crate = "ring"
expression = "MIT"
license-files = [{ path = "LICENSE", hash = 0xbd0eed23 }]

# SPDX considers OpenSSL to encompass both the OpenSSL and SSLeay licenses
# https://spdx.org/licenses/OpenSSL.html
# ISC - Both BoringSSL and ring use this for their new files
# MIT - "Files in third_party/ have their own licenses, as described therein. The MIT
# license, for third_party/fiat, which, unlike other third_party directories, is
# compiled into non-test libraries, is included below."
# OpenSSL - Obviously
#expression = "ISC AND MIT AND OpenSSL"
#license-files = [{ path = "LICENSE", hash = 0xbd0eed23 }]

#[[licenses.clarify]]
#crate = "webpki"
#expression = "ISC"
#license-files = [{ path = "LICENSE", hash = 0x001c7e6c }]

# Actually "ISC-style"
#[[licenses.clarify]]
#crate = "rustls-webpki"
#expression = "ISC"
#license-files = [{ path = "LICENSE", hash = 0x001c7e6c }]<|MERGE_RESOLUTION|>--- conflicted
+++ resolved
@@ -71,12 +71,8 @@
     "Apache-2.0 WITH LLVM-exception",
     "CC0-1.0",
     "ISC",
-<<<<<<< HEAD
-    "Unicode-3.0"
-=======
     "Unicode-3.0",
     "MPL-2.0",
->>>>>>> b014949e
 ]
 exceptions = [
     #{ allow = ["Zlib"], crate = "tinyvec" },
